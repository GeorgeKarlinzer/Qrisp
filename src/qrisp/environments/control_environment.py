--- conflicted
+++ resolved
@@ -21,12 +21,8 @@
 from qrisp.core.session_merging_tools import merge, merge_sessions, multi_session_merge
 from qrisp.environments import QuantumEnvironment
 from qrisp.misc import perm_lock, perm_unlock, bin_rep
-<<<<<<< HEAD
-from qrisp.jisp import check_for_tracing_mode, AbstractQubit
-
-=======
+from qrisp.jisp import check_for_tracing_mode
 from qrisp.core import mcx, p, rz, x
->>>>>>> 453598ba
 
 class ControlEnvironment(QuantumEnvironment):
     """
