"""
\********************************************************************************
* Copyright (c) 2023 the Qrisp authors
*
* This program and the accompanying materials are made available under the
* terms of the Eclipse Public License 2.0 which is available at
* http://www.eclipse.org/legal/epl-2.0.
*
* This Source Code may also be made available under the following Secondary
* Licenses when the conditions for such availability set forth in the Eclipse
* Public License, v. 2.0 are satisfied: GNU General Public License, version 2
* with the GNU Classpath Exception which is
* available at https://www.gnu.org/software/classpath/license.html.
*
* SPDX-License-Identifier: EPL-2.0 OR GPL-2.0 WITH Classpath-exception-2.0
********************************************************************************/
"""

import numpy as np

import qrisp.circuit.standard_operations as std_ops
from qrisp.core import recursive_qs_search

from qrisp.alg_primitives.qft import QFT, QFT_inner
from qrisp.alg_primitives.qpe import QPE

def append_operation(operation, qubits=[], clbits=[]):
    from qrisp import find_qs
    
    qs = find_qs(qubits)
    
    qs.append(operation, qubits, clbits)


def cx(control, target):
    """
    Applies a CX gate.

    Parameters
    ----------
    control : Qubit or list[Qubit] or QuantumVariable
        The Qubit to control on.
    target : Qubit or list[Qubit] or QuantumVariable
        The Qubit to perform the X gate on.
    """
    append_operation(std_ops.CXGate(), [control, target])

    # std_ops.CXGate().append([qubits_0, qubits_1])

    return control, target


def cy(control, target):
    """
    Applies a CY gate.

    Parameters
    ----------
    control : Qubit or list[Qubit] or QuantumVariable
        The Qubit to control on.
    target : Qubit or list[Qubit] or QuantumVariable
        The Qubit to perform the Y gate on.
    """

    append_operation(std_ops.CYGate(), [control, target])
    return control, target


def cz(control, target):
    """
    Applies a CZ gate.

    Parameters
    ----------
    control : Qubit or list[Qubit] or QuantumVariable
        The Qubit to control on.
    target : Qubit or list[Qubit] or QuantumVariable
        The Qubit to perform the Z gate on.
    """

    append_operation(std_ops.CZGate(), [control, target])
    return control, target


def h(qubits):
    """
    Applies an H gate.

    Parameters
    ----------
    qubits : Qubit or list[Qubit] or QuantumVariable
        The Qubit to perform the H gate on.
    """
    append_operation(std_ops.HGate(), [qubits])

    return qubits


def x(qubits):
    """
    Applies an X gate.

    Parameters
    ----------
    qubits : Qubit or list[Qubit] or QuantumVariable
        The Qubit to perform the X gate on.
    """

    append_operation(std_ops.XGate(), [qubits])

    return qubits


def y(qubits):
    """
    Applies a Y gate.

    Parameters
    ----------
    qubits : Qubit or list[Qubit] or QuantumVariable
        The Qubit to perform the Y gate on.
    """

    append_operation(std_ops.YGate(), [qubits])

    return qubits


def z(qubits):
    """
    Applies a Z gate.

    Parameters
    ----------
    qubits : Qubit or list[Qubit] or QuantumVariable
        The Qubit to perform the Z gate on.
    """
    append_operation(std_ops.ZGate(), [qubits])

    return qubits


def mcx(controls, target, method="auto", ctrl_state=-1, num_ancilla=1):
    r"""
    Applies a multi-controlled X gate.

    The following methods are available:

    
    .. list-table::
        :widths: 20 80
        :header-rows: 1

        *   - Method
            - Description
        *   - ``gray`` 
            - Performs a gray code traversal which requires no ancillae but is rather inefficient for large numbers of control qubits.
        *   - ``gray_pt``/``gray_pt_inv`` 
            - More efficient but introduce extra phases that need to be uncomputed by performing the inverse of this gate on the same inputs. For more information on phase tolerance, check `this paper <https://iopscience.iop.org/article/10.1088/2058-9565/acaf9d/meta>`__.
        *   - ``balauca`` 
            - Method based on this `paper <https://www.iccs-meeting.org/archive/iccs2022/papers/133530169.pdf>`__ with logarithmic depth but requires many ancilla qubits.
        *   - ``maslov``
            - Documented `here <https://arxiv.org/abs/1508.03273>`_, requires less ancilla qubits but is only available for 4 or less control qubits.
        *   - ``yong`` 
            - Can be found int this `article <https://link.springer.com/article/10.1007/s10773-017-3389-4>`__.This method requires only a single ancilla and has moderate scaling in depth and gate count.
        *   - ``amy``
            - A Toffoli-circuit (ie. only two control qubits are possible), which (temporarily) requires one ancilla qubit. However, instead of the no-ancilla T-depth 4, this circuit achieves a T-depth of 2. Find the implementation details in `this paper <https://arxiv.org/pdf/1206.0758.pdf>`__.
        *   - ``jones``
            - Similar to ``amy`` but uses two ancilla qubits, and has a T-depth of 1. Read about it `here <https://arxiv.org/abs/1212.5069>`__.
        *   - ``gidney``
            - A very unique way for synthesizing a logical AND. The Gidney Logical AND performs a circuit with T-depth 1 to compute the truth value and performs another circuit involving a measurement and a classically controlled CZ gate for uncomputation. The uncomputation circuit has T-depth 0, such that the combined T-depth is 1. Requires no ancillae. More details `here <https://arxiv.org/abs/1709.06648>`__. Works only for two control qubits.
        *   - ``hybrid``
            - A flexible method which combines the other available methods, such that the amount of used ancillae is customizable. After several ``balauca``-layers, the recursion is canceled by either a ``yong``, ``maslov`` or ``gray`` mcx, depending on what fits the most.
        *   - ``auto`` 
            - Recompiles the mcx gate at compile time using the hybrid algorithm together with the information about how many clean/dirty ancillae qubits are available. For more information check :meth:`qrisp.QuantumSession.compile`.
  
    .. note::
        Due to Qrisp's automatic qubit management, clean ancilla qubits are not as much
        of a sparse resource as one might think. Even though the ``balauca`` method
        requires a considerable amount of ancillae, many other functions also do,
        implying there is alot of recycling potential. The net effect is that in more
        complex programs, the amount of qubits of the circuit returned by the
        :meth:`compile method <qrisp.QuantumSession.compile>` increases only slightly.


    Parameters
    ----------
    controls : list[Qubits] or QuantumVariable
        The Qubits to control on.
    target : Qubit
        The Qubit to perform the X gate on.
    method : str, optional
        The synthesis method. Available are ``auto``, ``gray``, ``gray_pt``,
        ``gray_pt_inv``, ``maslov``, ``balauca`` and ``yong``. The default is ``auto``.
    ctrl_state : int or str, optional
        The state on which to activate the X gate. The default is "1111..".
    num_ancilla : int, optional
        Specifies the amount of ancilla qubits to use. This parameter is used only if
        the method is set to ``hybrid``. The default is 1.


    Examples
    --------

    We apply a 3-contolled X gate

    >>> from qrisp import QuantumVariable, mcx
    >>> control = QuantumVariable(3)
    >>> target = QuantumVariable(1)
    >>> mcx(control, target, method = "gray")
    >>> print(control.qs)
    
    ::
    
        QuantumCircuit:
        --------------
        control.0: ──■──
                     │
        control.1: ──■──
                     │
        control.2: ──■──
                   ┌─┴─┐
         target.0: ┤ X ├
                   └───┘
        Live QuantumVariables:
        ---------------------
        QuantumVariable control
        QuantumVariable target

    We compare different performance indicators. ::

        from qrisp import QuantumVariable, mcx

        def benchmark_mcx(n, methods):
            for method in methods:

                controls = QuantumVariable(n)
                target = QuantumVariable(1)

                mcx(controls, target, method = method)

                compiled_qc = controls.qs.compile()

                print(f"==================\nMethod: {method}\n------------------")
                print(f"Depth: \t\t\t{compiled_qc.depth()}")
                print(f"CNOT count: \t{compiled_qc.cnot_count()}")
                print(f"Qubit count: \t{compiled_qc.num_qubits()}")


    >>> benchmark_mcx(4, methods = ["gray", "gray_pt", "maslov", "balauca", "yong"])
    ==================
    Method: gray
    ------------------
    Depth:          50
    CNOT count:     30
    Qubit count:    5
    ==================
    Method: gray_pt
    ------------------
    Depth:          34
    CNOT count:     16
    Qubit count:    5
    ==================
    Method: maslov
    ------------------
    Depth:          43
    CNOT count:     18
    Qubit count:    6
    ==================
    Method: balauca
    ------------------
    Depth:          22
    CNOT count:     18
    Qubit count:    7
    ==================
    Method: yong
    ------------------
    Depth:          77
    CNOT count:     30
    Qubit count:    6
    >>> benchmark_mcx(10, methods = ["gray", "gray_pt", "balauca", "yong"])
    ==================
    Method: gray
    ------------------
    Depth:          3106
    CNOT count:     2046
    Qubit count:    11
    ==================
    Method: gray_pt
    ------------------
    Depth:          2050
    CNOT count:     1024
    Qubit count:    11
    ==================
    Method: balauca
    ------------------
    Depth:          53
    CNOT count:     54
    Qubit count:    18
    ==================
    Method: yong
    ------------------
    Depth:          621
    CNOT count:     264
    Qubit count:    12
    
    **Mid circuit measurement based methods**
    
    The ``gidney`` and ``jones`` method are unique in the way that they require
    mid circuit measurements. The measurements are inserted retroactively by the 
    :meth:`.compile <qrisp.QuantumSession.compile>` method, because immediate compilation
    would prevent evaluation of the statevector (since a measurement is involved).
    
    Instead a tentative (measurement free) representative is inserted and replaced
    at compile time.
    
    To get a better understanding consider the following script:
        
    >>> from qrisp import QuantumVariable, mcx
    >>> control = QuantumVariable(2)
    >>> target = QuantumVariable(1)
    >>> mcx(control, target, method = "jones")
    >>> print(control.qs)
    QuantumCircuit:
    ---------------
                     ┌───────────────────────────┐
          control.0: ┤0                          ├
                     │                           │
          control.1: ┤1                          ├
                     │                           │
           target.0: ┤2 uncompiled_jones_toffoli ├
                     │                           │
    jones_ancilla.0: ┤3                          ├
                     │                           │
    jones_ancilla.1: ┤4                          ├
                     └───────────────────────────┘
    Live QuantumVariables:
    ----------------------
    QuantumVariable control
    QuantumVariable target    
    
    We see that there is no classical bit and therefore also no measurement.
    The statevector can still be accessed:
    
    >>> print(control.qs.statevector())
    |00>*|0>
    
    To introduce the measurement we simply call the :meth:`.compile <qrisp.QuantumSession.compile>` method
    with the keyword ``compile_mcm = True``:
        
    >>> qc = control.qs.compile(compile_mcm = True)
    >>> print(qc)
                 ┌─────────────────────────┐
      control.0: ┤0                        ├
                 │                         │
      control.1: ┤1                        ├
                 │                         │
       target.0: ┤2                        ├
                 │  compiled_jones_toffoli │
    workspace_0: ┤3                        ├
                 │                         │
    workspace_1: ┤4                        ├
                 │                         │
           cb_0: ╡0                        ╞
                 └─────────────────────────┘
                 
    Because there is a measurement now, the statevector can no longer be accessed.

    >>> qc.statevector_array()    
    Exception: Unitary of operation measure not defined.
    
    However the T-depth went down by 50%:
        
    >>> print(qc.t_depth())
    1
    >>> print(control.qs.compile(compile_mcm = False).t_depth())
    2
    
    A similar construction holds for the `Gidney's temporary logical AND <https://arxiv.org/abs/1709.06648>`_. 
    However there are additional details: This technique always comes in pairs. A computation
    and an uncomputation. The computation circuit has a T-depth of 1 and the uncomputation
    circuit has a T-depth of 0. The uncomputation circuit however contains a measurement.
    
    As you can imagine, this measurement is also inserted at compile time.
    
    Even though both circuits are not the inverses of each other, Qrisp will use
    the respective partner if called to invert:
        
    >>> control = QuantumVariable(2)
    >>> target = QuantumVariable(1)
    >>> mcx(control, target, method = "gidney")
    >>> print(control.qs)
    QuantumCircuit:
    ---------------
               ┌────────────────────────┐
    control.0: ┤0                       ├
               │                        │
    control.1: ┤1 uncompiled_gidney_mcx ├
               │                        │
     target.0: ┤2                       ├
               └────────────────────────┘
    Live QuantumVariables:
    ----------------------
    QuantumVariable control
    QuantumVariable target
    
    This even works in conjunction with the :ref:`uncomputation module <Uncomputation>`:
        
    >>> target.uncompute()
    >>> print(target.qs)
    QuantumCircuit:
    ---------------
               ┌────────────────────────┐┌────────────────────────────┐
    control.0: ┤0                       ├┤0                           ├
               │                        ││                            │
    control.1: ┤1 uncompiled_gidney_mcx ├┤1 uncompiled_gidney_mcx_inv ├
               │                        ││                            │
     target.0: ┤2                       ├┤2                           ├
               └────────────────────────┘└────────────────────────────┘
    Live QuantumVariables:
    ----------------------
    QuantumVariable control

    To introduce the measurement, we call the compile method.
    
    >>> print(target.qs.compile(compile_mcm = True))
                 ┌──────────────────────┐┌──────────────────────────┐
      control.0: ┤0                     ├┤0                         ├
                 │                      ││                          │
      control.1: ┤1 compiled_gidney_mcx ├┤1                         ├
                 │                      ││  compiled_gidney_mcx_inv │
    workspace_0: ┤2                     ├┤2                         ├
                 └──────────────────────┘│                          │
           cb_0: ════════════════════════╡0                         ╞
                                         └──────────────────────────┘
    
    Apart from uncomputation, the inverted Gidney mcx can also be accessed via,
    the :ref:`InversionEnvironment`:
        
    ::
        
        from qrisp import invert
        
        control = QuantumVariable(2)
        target = QuantumVariable(1)
        
        with invert():
            mcx(control, target, method = "gidney")
            
    
    >>> print(control.qs)
    QuantumCircuit:
    ---------------
               ┌────────────────────────────┐
    control.0: ┤0                           ├
               │                            │
    control.1: ┤1 uncompiled_gidney_mcx_inv ├
               │                            │
     target.0: ┤2                           ├
               └────────────────────────────┘
    Live QuantumVariables:
    ----------------------
    QuantumVariable control
    QuantumVariable target
    
    
    """

    from qrisp.misc import bin_rep
    from qrisp.alg_primitives.mcx_algs import GidneyLogicalAND, amy_toffoli, jones_toffoli
    from qrisp.core import QuantumVariable
    from qrisp.qtypes import QuantumBool

    new_controls = []

    for qbl in controls:
        if isinstance(qbl, QuantumBool):
            new_controls.append(qbl[0])
        else:
            new_controls.append(qbl)
    
    if isinstance(target, (list, QuantumVariable)):
        
        if len(target) > 1:
            raise Exception("Target of mcx contained more than one qubit")
        target = target[0]
        
        
    qubits_0 = new_controls
    qubits_1 = [target]

    n = len(qubits_0)

    if n == 0:
        return controls, target

    if not isinstance(ctrl_state, str):
        if ctrl_state == -1:
            ctrl_state += 2**n
        ctrl_state = bin_rep(ctrl_state, n)[::-1]

    if len(ctrl_state) != n:
        raise Exception(
            f"Given control state {ctrl_state} does not match control qubit amount {n}"
        )

    from qrisp.alg_primitives.mcx_algs import (
        balauca_dirty,
        balauca_mcx,
        hybrid_mcx,
        maslov_mcx,
        yong_mcx,
    )

    if method in ["gray", "gray_pt", "gray_pt_inv"] or len(qubits_0) == 1:
        if len(qubits_0) == 1:
            method = "gray"
        append_operation(
            std_ops.MCXGate(len(qubits_0), ctrl_state, method=method),
            qubits_0 + qubits_1,
        )
    elif method == "gidney":
        if len(qubits_0) != 2:
            raise Exception(f"Tried to call Gidney logical AND with {len(qubits_0)} controls instead of two")
        
        append_operation(
            GidneyLogicalAND(ctrl_state = ctrl_state),
            qubits_0 + qubits_1,
        )
    
    elif method == "gidney_inv":
        if len(qubits_0) != 2:
            raise Exception(f"Tried to call Gidney logical AND with {len(qubits_0)} controls instead of two")
        
        append_operation(
            GidneyLogicalAND(ctrl_state = ctrl_state, inv = True),
            qubits_0 + qubits_1,
        )

    elif method == "maslov":
        from qrisp import QuantumBool

        if n >= 3:
            ancilla = [QuantumBool(name="maslov_anc_")]
        else:
            ancilla = []
        append_operation(maslov_mcx(n, ctrl_state), qubits_0 + ancilla + qubits_1)

        [qv.delete() for qv in ancilla]

    elif method == "balauca":
        balauca_mcx(qubits_0, qubits_1, ctrl_state=ctrl_state)

    elif method == "balauca_dirty":
        balauca_dirty(qubits_0, qubits_1, k=num_ancilla, ctrl_state=ctrl_state)

    elif method == "yong":
        yong_mcx(qubits_0, qubits_1, ctrl_state=ctrl_state)

    elif method == "hybrid":
        hybrid_mcx(qubits_0, qubits_1, ctrl_state=ctrl_state, num_ancilla=num_ancilla)
    
    elif method == "amy":
        if len(qubits_0) != 2:
            raise Exception(f"Tried to call Amy MCX with {len(qubits_0)} controls instead of two")
        amy_toffoli(qubits_0, qubits_1, ctrl_state = ctrl_state)
    
    elif method == "jones":
        if len(qubits_0) != 2:
            raise Exception(f"Tried to call Jones MCX with {len(qubits_0)} controls instead of two")
        jones_toffoli(qubits_0, qubits_1, ctrl_state = ctrl_state)
        
    elif method == "auto":
        # if n <= 3:
        #     return mcx(qubits_0, qubits_1, method = "gray", ctrl_state = ctrl_state)
        # if 3 < n < 5:
        #     return mcx(qubits_0, qubits_1, method = "maslov", ctrl_state = ctrl_state)
        # else:
        #     return mcx(qubits_0, qubits_1, method = "balauca", ctrl_state = ctrl_state) # noqa:501

        gate = std_ops.MCXGate(len(qubits_0), ctrl_state, method="auto")
        append_operation(gate, qubits_0 + qubits_1)

    return controls, target


def mcz(qubits, method="auto", ctrl_state=-1, num_ancilla=1):
    """
    Applies a multi-controlled Z gate.

    For more information on the available methods, check
    :meth:`the mcx documentation page <qrisp.mcx>`.

    Parameters
    ----------
    qubits : QuantumVariable or list[Qubits]
        The Qubits to control on.
    method : str, optional
        The synthesis method. Available are ``auto``, ``gray``, ``gray_pt``,
        ``gray_pt_inv``, ``maslov``, ``balauca``, ``yong`` and ``hybrid``. The default
        is ``auto``.
    ctrl_state : int or str, optional
        The state on which to activate the Z gate. The default is "1111...".
    num_ancilla : int, optional
        Specifies the amount of ancilla qubits to use. This parameter is used only if
        the method is set to ``hybrid``. The default is 1.

    """

    from qrisp.misc import gate_wrap

    @gate_wrap(permeability="full", is_qfree=True, name="anc supported mcz")
    def mcz_inner(qubits, method="auto", ctrl_state=-1):
        if len(ctrl_state) != n:
            raise Exception(
                f"Given control state {ctrl_state} does not match"
                f"control qubit amount {n}"
            )

        from qrisp import h, x

        if ctrl_state[-1] == "0":
            x(qubits[-1])

        h(qubits[-1])
        mcx(qubits[:-1], qubits[-1], method=method, ctrl_state=ctrl_state[:-1])
        h(qubits[-1])

        if ctrl_state[-1] == "0":
            x(qubits[-1])

        return qubits

    n = len(qubits)

    from qrisp import bin_rep

    if not isinstance(ctrl_state, str):
        if ctrl_state == -1:
            ctrl_state += 2**n
        ctrl_state = bin_rep(ctrl_state, n)

    if method in ["gray", "auto"]:
        if ctrl_state[-1] == "0":
            x(qubits[-1])

        if len(qubits) > 1:
            append_operation(
                std_ops.ZGate().control(
                    len(qubits) - 1, method=method, ctrl_state=ctrl_state[:-1]
                ),
                qubits,
            )
        else:
            z(qubits[0])

        if ctrl_state[-1] == "0":
            x(qubits[-1])

        return qubits

    return mcz_inner(qubits, method, ctrl_state)


def mcp(phi, qubits, method="auto", ctrl_state=-1):
    """
    Applies a multi-controlled phase gate.

    The available methods are:

    * ``gray`` , which performs a traversal of the gray code.

    * ``balauca`` , which is a modified version of the algorithm presented `here
      <https://www.iccs-meeting.org/archive/iccs2022/papers/133530169.pdf>`_.

    * ``auto`` , which picks ``gray`` for any qubit count less than 4 and ``balauca``
      otherwise.

    Parameters
    ----------
    phi : float or sympy.Symbol
        The phase to apply.
    qubits : list[Qubit] or QuantumVariable
        The qubits to apply the multi-controlled phase gate on.
    method : str, optional
        The method to deploy. The default is "auto".
    ctrl_state : str or int, optional
        The control state on which to apply the phase. The default is "111...".

    """

    from qrisp.alg_primitives.mcx_algs import balauca_mcx
    from qrisp.misc import bin_rep, gate_wrap

    @gate_wrap(permeability="full", is_qfree=True, name="anc supported mcp")
    def balauca_mcp(phi, qubits, ctrl_state):
        from qrisp.circuit.quantum_circuit import convert_to_qb_list

        qubits = convert_to_qb_list(qubits)
        if ctrl_state[-1] == "0":
            x(qubits[-1])

        balauca_mcx(qubits[:-1], [qubits[-1]], ctrl_state=ctrl_state[:-1], phase=phi)

        if ctrl_state[-1] == "0":
            x(qubits[-1])

    n = len(qubits)

    if not isinstance(ctrl_state, str):
        if ctrl_state == -1:
            ctrl_state += 2**n
        ctrl_state = bin_rep(ctrl_state, n)[::-1]

    n = len(qubits)

    if method == "gray" or method == "gray_pt":
        if ctrl_state[-1] == "0":
            x(qubits[-1])

        append_operation(
            std_ops.PGate(phi).control(n - 1, ctrl_state=ctrl_state[:-1], method = method), qubits
        )

        if ctrl_state[-1] == "0":
            x(qubits[-1])
        return qubits

    elif method == "balauca":
        balauca_mcp(phi, qubits, ctrl_state=ctrl_state)
        return qubits

    elif method == "auto":
        if n < 4:
            return mcp(phi, qubits, method="gray", ctrl_state=ctrl_state)
        else:
            return mcp(phi, qubits, method="balauca", ctrl_state=ctrl_state)

    else:
        raise Exception(f"Don't know method {method}")


def p(phi, qubits):
    """
    Applies a phase gate.

    Parameters
    ----------
    phi : float or sympy.Symbol
        The phase to apply.
    qubits : Qubit or list[Qubit] or QuantumVariable
        The Qubit on which to apply the phase gate.

    """

    append_operation(std_ops.PGate(phi), [qubits])

    # std_ops.PGate(phi).append([qubits])

    return qubits


def cp(phi, qubits_0, qubits_1):
    """
    Applies a controlled phase gate.

    Parameters
    ----------
    phi : float or sympy.Symbol
        The phase to apply.
    qubits_0 : Qubit or list[Qubit] or QuantumVariable
        The first Qubit.
    qubits_1 : Qubit or list[Qubit] or QuantumVariable
        The second Qubit.

    """

    append_operation(std_ops.CPGate(phi), [qubits_0, qubits_1])

    # std_ops.CPGate(phi).append([qubits_0, qubits_1])

    return qubits_0, qubits_1


def rx(phi, qubits):
    """
    Applies an RX gate.

    Parameters
    ----------
    phi : float or sympy.Symbol
        The angle parameter.
    qubits : Qubit or list[Qubit] or QuantumVariable
        The Qubit to perform the RX gate on.

    """

    append_operation(std_ops.RXGate(phi), [qubits])

    return qubits


def ry(phi, qubits):
    """
    Applies an RY gate.

    Parameters
    ----------
    phi : float or sympy.Symbol
        The angle parameter.
    qubits : Qubit or list[Qubit] or QuantumVariable
        The Qubit to perform the RY gate on.

    """

    append_operation(std_ops.RYGate(phi), [qubits])

    return qubits


def rz(phi, qubits):
    """
    Applies an RY gate.

    Parameters
    ----------
    phi : float or sympy.Symbol
        The angle parameter.
    qubits : Qubit or list[Qubit] or QuantumVariable
        The Qubit to perform the RY gate on.

    """

    append_operation(std_ops.RZGate(phi), [qubits])

    return qubits


def crz(phi, qubits_0, qubits_1):
    """
    Applies controled RZ gate

    Parameters
    ----------
    phi : float or sympy.Symbol
        The angle parameter.
    qubits_0 : Qubit or list[Qubit] or QuantumVariable
        The first Qubit.
    qubits_1 : Qubit or list[Qubit] or QuantumVariable
        The second Qubit.

    """

    append_operation(std_ops.RZGate(phi).control(1), [qubits_0, qubits_1])
    return qubits_0, qubits_1


def s(qubits):
    """
    Applies an S gate.

    Parameters
    ----------
    qubits : Qubit or list[Qubit] or QuantumVariable
        The Qubit to perform the S gate on.
    """

    append_operation(std_ops.SGate(), [qubits])
    return qubits


def t(qubits):
    """
    Applies a T gate.

    Parameters
    ----------
    qubits : Qubit or list[Qubit] or QuantumVariable
        The Qubit to perform the T gate on.
    """
    append_operation(std_ops.TGate(), [qubits])
    return qubits


def s_dg(qubits):
    """
    Applies a daggered S gate.

    Parameters
    ----------
    qubits : Qubit or list[Qubit] or QuantumVariable
        The Qubit to perform the daggered S gate on.
    """

    append_operation(std_ops.SGate().inverse(), [qubits])
    return qubits


def t_dg(qubits):
    """
    Applies a daggered T gate.

    Parameters
    ----------
    qubits : Qubit or list[Qubit] or QuantumVariable
        The Qubit to perform the daggered T gate on.
    """
    append_operation(std_ops.TGate().inverse(), [qubits])
    return qubits


def sx(qubits):
    """
    Applies an SX gate.

    Parameters
    ----------
    qubits : Qubit or list[Qubit] or QuantumVariable
        The Qubit to perform the SX gate on.
    """

    append_operation(std_ops.SXGate().inverse(), [qubits])

    return qubits


def sx_dg(qubits):
    """
    Applies a daggered SX gate.

    Parameters
    ----------
    qubits : Qubit or list[Qubit] or QuantumVariable
        The Qubit to perform the daggered SX gate on.
    """
    append_operation(std_ops.SXDGGate().inverse(), [qubits])
    return qubits


def gphase(phi, qubits):
    """
    Applies a global phase. This gate turns into a phase gate when controlled.

    Parameters
    ----------
    phi : float or sympy.Symbol
        The global phase to apply.
    qubits : Qubit or list[Qubit] or QuantumVariable
        The Qubit to perform the global phase gate on.
    """

    append_operation(std_ops.GPhaseGate(phi), qubits)
    return qubits



def xxyy(phi, beta, qubits_0, qubits_1):
    """
    Applies an XXYY interaction gate.

    Parameters
    ----------
    phi : float or sympy.Symbol
        The global phase to apply.
    beta : float or sympy.Symbol
        The other angle parameter.
    qubits_0 : Qubit or list[Qubit] or QuantumVariable
        The first Qubit to perform the XXYY gate on.
    qubits_1 : Qubit or list[Qubit] or QuantumVariable
        The second Qubit to perform the XXYY gate on.
    """

    append_operation(std_ops.XXYYGate(phi, beta), [qubits_0, qubits_1])
    return qubits_0, qubits_1


def rzz(phi, qubits_0, qubits_1):
    """
    Applies an RZZ gate.

    Parameters
    ----------
    phi : float or sympy.Symbol
        The phase to apply.
    beta : float or sympy.Symbol
        The other angle parameter.
    qubits_0 : Qubit or list[Qubit] or QuantumVariable
        The first argument to perform the RZZ gate one.
    qubits_1 : Qubit or list[Qubit] or QuantumVariable
        The second argument to perform the RZZ gate one.
    """

    append_operation(std_ops.RZZGate(phi), [qubits_0, qubits_1])
    return qubits_0, qubits_1

def rxx(phi, qubits_0, qubits_1):
    """
    Applies an RXX gate.

    Parameters
    ----------
    phi : float or sympy.Symbol
        The phase to apply.
    beta : float or sympy.Symbol
        The other angle parameter.
    qubits_0 : Qubit or list[Qubit] or QuantumVariable
        The first argument to perform the RXX gate one.
    qubits_1 : Qubit or list[Qubit] or QuantumVariable
        The second argument to perform the RXX gate one.
    """

    append_operation(std_ops.RXXGate(phi), [qubits_0, qubits_1])
    return qubits_0, qubits_1

def u3(theta, phi, lam, qubits):
    """
    Applies an U3 gate.

    Parameters
    ----------
    theta : float or sympy.Symbol
        The first angle parameter.
    phi : float or sympy.Symbol
        The second angle parameter.
    lambda : float or sympy.Symbol
        The third angle parameter.
    qubits : Qubit or list[Qubit] or QuantumVariable
        The Qubit to perform the U3 gate on.
    """

    append_operation(std_ops.RZGate(phi), [qubits])

    return qubits


def measure(qubits, clbits=None):
    """
    Performs a measurement of the specified Qubit.

    Parameters
    ----------
    qubit : Qubit or list[Qubit] or QuantumVariable
        The Qubit to measure.
    clbit : Clbit, optional
        The Clbit to store the result in. By default, a new Clbit will be created.

    """
    from qrisp import find_qs
    from qrisp.jisp import TracingQuantumSession
    qs = find_qs(qubits)
    
    if not isinstance(qs, TracingQuantumSession):
        if clbits is None:
            clbits = []
            if hasattr(qubits, "__len__"):
                for qb in qubits:
                    try:
                        clbits.append(qs.add_clbit())
                    except AttributeError:
                        clbits.append(qs.add_clbit())
    
            else:
                clbits = qs.add_clbit()
        append_operation(std_ops.Measurement(), [qubits], [clbits])
        
        return clbits
    else:
        from qrisp.jisp import Measurement_p, AbstractQubit
        from qrisp import Qubit, QuantumVariable
        
        if isinstance(qubits, QuantumVariable):
            abs_qc, res = Measurement_p.bind(qs.abs_qc, qubits.reg)
            res = qubits.decoder(res)
        elif isinstance(qubits.aval, AbstractQubit):
            abs_qc, res = Measurement_p.bind(qs.abs_qc, qubits)
        
        qs.abs_qc = abs_qc
        
        return res


def barrier(qubits):
    """
    A visual marker for structuring the QuantumCircuit.

    Parameters
    ----------
    qubits : Qubit or list[Qubit] or QuantumVariable
        The Qubit to apply the barrier to.

    Examples
    --------

    >>> from qrisp import QuantumVariable, x, y, barrier
    >>> qv = QuantumVariable(5)
    >>> x(qv)
    >>> barrier(qv)
    >>> y(qv)
    >>> print(qv.qs)
    
    ::
    
        QuantumCircuit:
        --------------
              ┌───┐ ░ ┌───┐
        qv.0: ┤ X ├─░─┤ Y ├
              ├───┤ ░ ├───┤
        qv.1: ┤ X ├─░─┤ Y ├
              ├───┤ ░ ├───┤
        qv.2: ┤ X ├─░─┤ Y ├
              ├───┤ ░ ├───┤
        qv.3: ┤ X ├─░─┤ Y ├
              ├───┤ ░ ├───┤
        qv.4: ┤ X ├─░─┤ Y ├
              └───┘ ░ └───┘
        Live QuantumVariables:
        ---------------------
        QuantumVariable qv

    """
    from qrisp import Qubit
    if isinstance(qubits, Qubit):
        qubits = [qubits]
    
    append_operation(std_ops.Barrier(len(qubits)), qubits)

    return qubits


def swap(qubits_0, qubits_1):
    """
    Applies a SWAP gate.

    Parameters
    ----------
    qubits_0 : Qubit or list[Qubit] or QuantumVariable
        The first Qubit.
    qubits_1 : Qubit or list[Qubit] or QuantumVariable
        The second Qubit.

    """
    append_operation(std_ops.SwapGate(), [qubits_0, qubits_1])

    return qubits_0, qubits_1


def id(qubits):
    """
    Applies an ID gate.

    Parameters
    ----------
    qubits : Qubit or list[Qubit] or QuantumVariable
        The qubits to perform the ID gate on.

    """
    append_operation(std_ops.IDGate(), [qubits])

    return qubits


<<<<<<< HEAD
def QFT_inner(qv, exec_swap=True, qiskit_endian=True, inplace_mult=1, use_gms=False, inpl_adder = None):
    from qrisp.misc import is_inv

    qv = list(qv)
    n = len(qv)

    if qiskit_endian:
        qv = qv[::-1]

    if not use_gms:
        from qrisp.environments.quantum_environments import QuantumEnvironment

        env = QuantumEnvironment

    else:
        from qrisp.environments.GMS_environment import GMSEnvironment

        env = GMSEnvironment

    if not is_inv(inplace_mult, n):
        raise Exception(
            "Tried to perform non-invertible inplace multiplication"
            "during Fourier-Transform"
        )


    if inpl_adder is None:
        accumulated_phases = np.zeros(n)
        for i in range(n):
            if accumulated_phases[i] and not use_gms:
                p(accumulated_phases[i], qv[i])
                accumulated_phases[i] = 0
            
            h(qv[i])
    
            if i == n - 1:
                break
    
            with env():
                for k in range(n - i - 1):
                    # cp(inplace_mult * 2 * np.pi / 2 ** (k + 2), qv[k + i + 1], qv[i])
                    
                    if use_gms:
                        cp(inplace_mult * 2 * np.pi / 2 ** (k + 2), qv[i], qv[k + i + 1])
                    else:
                        phase = inplace_mult * 2 * np.pi / 2 ** (k + 2)
                        
                        # cx(qv[k + i + 1], qv[i])
                        # p(-phase/2, qv[i])
                        # cx(qv[k + i + 1], qv[i])
                        
                        
                        cx(qv[i], qv[k + i + 1])
                        p(-phase/2, qv[k + i + 1])
                        cx(qv[i], qv[k + i + 1])
                        
                        
                        accumulated_phases[i] += phase/2
                        accumulated_phases[k + i + 1] += phase/2
        
        
                    
        for i in range(n):
            if accumulated_phases[i] and not use_gms:
                p(accumulated_phases[i], qv[i])
                accumulated_phases[i] = 0
                
    else:
        
        from qrisp import QuantumFloat, conjugate
        reservoir = QuantumFloat(n+1)
        
        def prepare_reservoir(reservoir):
            n = len(reservoir)
            h(reservoir)
            for i in range(n):
                p(np.pi*2**(i-n+1), reservoir[i])
        
        
        with conjugate(prepare_reservoir)(reservoir):

            for i in range(n):
                
                h(qv[i])
        
                if i == n - 1:
                    break
        
                phase_qubits = []
                for k in range(n - i - 1):
                    cx(qv[i], qv[k + i + 1])
                    phase_qubits.append(qv[k + i + 1])
                
                inpl_adder(phase_qubits[::-1], reservoir[-len(phase_qubits)-2:])
                    
                for k in range(n - i - 1):
                    cx(qv[i], qv[k + i + 1])
                
                x(reservoir)
                inpl_adder(phase_qubits[::-1], reservoir[-len(phase_qubits)-2:])
                x(reservoir)
            
            s(qv)
            inpl_adder(qv, reservoir[-n-1:])
        
        reservoir.delete()

    if exec_swap:
        for i in range(n // 2):
            swap(qv[i], qv[n - i - 1])

    return qv
=======
def fredkin_qc(num_ctrl_qubits=1, ctrl_state=-1, method="gray"):
    from qrisp import QuantumCircuit, XGate
    mcx_gate = XGate().control().control(ctrl_state=ctrl_state, method=method)

    qc = QuantumCircuit(num_ctrl_qubits + 2)
    qc.cx(qc.qubits[-1], qc.qubits[-2])
    qc.append(mcx_gate, qc.qubits)
    qc.cx(qc.qubits[-1], qc.qubits[-2])

    return qc
>>>>>>> 336f6921
<|MERGE_RESOLUTION|>--- conflicted
+++ resolved
@@ -1159,120 +1159,6 @@
     return qubits
 
 
-<<<<<<< HEAD
-def QFT_inner(qv, exec_swap=True, qiskit_endian=True, inplace_mult=1, use_gms=False, inpl_adder = None):
-    from qrisp.misc import is_inv
-
-    qv = list(qv)
-    n = len(qv)
-
-    if qiskit_endian:
-        qv = qv[::-1]
-
-    if not use_gms:
-        from qrisp.environments.quantum_environments import QuantumEnvironment
-
-        env = QuantumEnvironment
-
-    else:
-        from qrisp.environments.GMS_environment import GMSEnvironment
-
-        env = GMSEnvironment
-
-    if not is_inv(inplace_mult, n):
-        raise Exception(
-            "Tried to perform non-invertible inplace multiplication"
-            "during Fourier-Transform"
-        )
-
-
-    if inpl_adder is None:
-        accumulated_phases = np.zeros(n)
-        for i in range(n):
-            if accumulated_phases[i] and not use_gms:
-                p(accumulated_phases[i], qv[i])
-                accumulated_phases[i] = 0
-            
-            h(qv[i])
-    
-            if i == n - 1:
-                break
-    
-            with env():
-                for k in range(n - i - 1):
-                    # cp(inplace_mult * 2 * np.pi / 2 ** (k + 2), qv[k + i + 1], qv[i])
-                    
-                    if use_gms:
-                        cp(inplace_mult * 2 * np.pi / 2 ** (k + 2), qv[i], qv[k + i + 1])
-                    else:
-                        phase = inplace_mult * 2 * np.pi / 2 ** (k + 2)
-                        
-                        # cx(qv[k + i + 1], qv[i])
-                        # p(-phase/2, qv[i])
-                        # cx(qv[k + i + 1], qv[i])
-                        
-                        
-                        cx(qv[i], qv[k + i + 1])
-                        p(-phase/2, qv[k + i + 1])
-                        cx(qv[i], qv[k + i + 1])
-                        
-                        
-                        accumulated_phases[i] += phase/2
-                        accumulated_phases[k + i + 1] += phase/2
-        
-        
-                    
-        for i in range(n):
-            if accumulated_phases[i] and not use_gms:
-                p(accumulated_phases[i], qv[i])
-                accumulated_phases[i] = 0
-                
-    else:
-        
-        from qrisp import QuantumFloat, conjugate
-        reservoir = QuantumFloat(n+1)
-        
-        def prepare_reservoir(reservoir):
-            n = len(reservoir)
-            h(reservoir)
-            for i in range(n):
-                p(np.pi*2**(i-n+1), reservoir[i])
-        
-        
-        with conjugate(prepare_reservoir)(reservoir):
-
-            for i in range(n):
-                
-                h(qv[i])
-        
-                if i == n - 1:
-                    break
-        
-                phase_qubits = []
-                for k in range(n - i - 1):
-                    cx(qv[i], qv[k + i + 1])
-                    phase_qubits.append(qv[k + i + 1])
-                
-                inpl_adder(phase_qubits[::-1], reservoir[-len(phase_qubits)-2:])
-                    
-                for k in range(n - i - 1):
-                    cx(qv[i], qv[k + i + 1])
-                
-                x(reservoir)
-                inpl_adder(phase_qubits[::-1], reservoir[-len(phase_qubits)-2:])
-                x(reservoir)
-            
-            s(qv)
-            inpl_adder(qv, reservoir[-n-1:])
-        
-        reservoir.delete()
-
-    if exec_swap:
-        for i in range(n // 2):
-            swap(qv[i], qv[n - i - 1])
-
-    return qv
-=======
 def fredkin_qc(num_ctrl_qubits=1, ctrl_state=-1, method="gray"):
     from qrisp import QuantumCircuit, XGate
     mcx_gate = XGate().control().control(ctrl_state=ctrl_state, method=method)
@@ -1283,4 +1169,3 @@
     qc.cx(qc.qubits[-1], qc.qubits[-2])
 
     return qc
->>>>>>> 336f6921
