--- conflicted
+++ resolved
@@ -26,7 +26,6 @@
 from jax._src.linear_util import wrap_init
 import jax.numpy as jnp
 
-<<<<<<< HEAD
 from catalyst.jax_primitives import (
     AbstractQreg,
     qinst_p,
@@ -36,6 +35,8 @@
     while_p,
     cond_p,
     func_p,
+    qdealloc_p,
+    qalloc_p,
 )
 
 from qrisp.jasp import (
@@ -58,17 +59,6 @@
 greek_letters = symbols(
     "alpha beta gamma delta epsilon zeta eta theta iota kappa lambda mu nu xi omicron pi rho sigma tau upsilon phi chi psi omega"
 )
-=======
-from catalyst.jax_primitives import (AbstractQreg, qinst_p, qmeasure_p, 
-                                     qextract_p, qinsert_p, while_p, cond_p, 
-                                     func_p, qdealloc_p, qalloc_p)
-
-from qrisp.jasp import (QuantumPrimitive, OperationPrimitive, AbstractQuantumCircuit, AbstractQubitArray, 
-AbstractQubit, eval_jaxpr, Jaspr, extract_invalues, insert_outvalues, Measurement_p, get_qubit_p,
-get_size_p, delete_qubits_p, Jlist)
-
-greek_letters = symbols('alpha beta gamma delta epsilon zeta eta theta iota kappa lambda mu nu xi omicron pi rho sigma tau upsilon phi chi psi omega')
->>>>>>> e8da1e70
 
 # Name translator from Qrisp gate naming to Catalyst gate naming
 op_name_translation_dic = {
@@ -146,22 +136,12 @@
             process_reset(eqn, context_dic)
         elif eqn.primitive.name == "jasp.fuse":
             process_fuse(eqn, context_dic)
-<<<<<<< HEAD
-        elif eqn.primitive.name == "jasp.quantum_kernel":
-            from catalyst.jax_primitives import qalloc_p
-
-            qreg = qalloc_p.bind(25)
-            insert_outvalues(
-                eqn, context_dic, (qreg, Jlist(jnp.arange(30)[::-1], max_size=30))
-            )
-=======
         elif eqn.primitive.name == "jasp.create_quantum_kernel":
             qreg = qalloc_p.bind(25)
             insert_outvalues(eqn, context_dic, (qreg, Jlist(jnp.arange(30)[::-1], max_size = 30)))
         elif eqn.primitive.name == "jasp.consume_quantum_kernel":
             invalues = extract_invalues(eqn, context_dic)
             qdealloc_p.bind(invalues[0][0])
->>>>>>> e8da1e70
         else:
             raise Exception(
                 f"Don't know how to process QuantumPrimitive {eqn.primitive}"
