"""
********************************************************************************
* Copyright (c) 2024 the Qrisp authors
*
* This program and the accompanying materials are made available under the
* terms of the Eclipse Public License 2.0 which is available at
* http://www.eclipse.org/legal/epl-2.0.
*
* This Source Code may also be made available under the following Secondary
* Licenses when the conditions for such availability set forth in the Eclipse
* Public License, v. 2.0 are satisfied: GNU General Public License, version 2
* with the GNU Classpath Exception which is
* available at https://www.gnu.org/software/classpath/license.html.
*
* SPDX-License-Identifier: EPL-2.0 OR GPL-2.0 WITH Classpath-exception-2.0
********************************************************************************
"""

from qrisp import QuantumArray, mcp, conjugate, invert
from qrisp.jasp import q_fori_loop, q_cond, check_for_tracing_mode
from jax import lax
import sympy as sp
import numpy as np
import jax.numpy as jnp


def QITE(qarg, U_0, exp_H, s, k, method="GC"):
    r"""
    Performs `Double-Braket Quantum Imaginary-Time Evolution (DB-QITE) <https://arxiv.org/abs/2412.04554>`_.
    Given a Hamiltonian :ref:`Operator <Operators>` $H$, this method implements the unitary $U_k$ that is recursively defined by either of

    * Group commutator (GQ) approximation:

    .. math::

        U_{k+1} = e^{i\sqrt{s_k}H}e^{i\sqrt{s_k}\omega_k}e^{-i\sqrt{s_k}H}U_k

    * Higher-order product formula (HOPF) approximation:

    .. math::

        U_{k+1} = e^{i\phi\sqrt{s_k}H}e^{i\phi\sqrt{s_k}\omega_k}e^{-i\sqrt{s_k}H}e^{-i(1+\phi)\sqrt{s_k}\omega_k}e^{i(1-\phi)\sqrt{s_k}H}U_k

    where $e^{-it\omega_k}=U_ke^{it\ket{0}\bra{0}}U_k^{\dagger}$ is the refection around the state $\ket{\omega_k}=U_k\ket{0}$.



    Parameters
    ----------
    qarg : :ref:`QuantumVariable` or :ref:`QuantumArray`
        The quantum argument on which quantum imaginary time evolution is performed.
    U_0 : function
        A Python function that takes a QuantumVariable or QuantumArray ``qarg`` as input, and prepares the initial state.
    exp_H : function
        A Python function that takes a QuantumVariable or QuantumArray ``qarg`` and time ``t`` as input, and performs forward evolution $e^{-itH}$.
    s : list[float] or list[Sympy.Symbol]
        A list of evolution times for each step.
    k : int
        The number of steps.
    method : str, optional
        The method for approximating the double-bracket flow (DBF). Available are ``GC`` and ``HOPF``.
        The default is ``GC``.


    Examples
    --------

    We utilize QITE to approximate the ground state energy of a Heisenberg chain. We start by defining the lattice graph $G$:

    ::

        import networkx as nx

        # Create a graph
        N = 4
        G = nx.Graph()
        G.add_edges_from([(k,k+1) for k in range(N-1)])

    Next, we set up the Heisenberg Hamiltonian and calculate the ground state energy classically:

    ::

        from qrisp.operators import X, Y, Z

        def create_heisenberg_hamiltonian(G):
            H = sum(X(i)*X(j)+Y(i)*Y(j)+Z(i)*Z(j) for (i,j) in G.edges())
            return H

        H = create_heisenberg_hamiltonian(G)
        print(H)
        print(H.ground_state_energy())


    As explained :ref:`in this example <VQEHeisenberg>`, a suitable initial approximation for the ground state is given by a tensor product of singlet states $\frac{1}{\sqrt{2}}(\ket{10}-\ket{01})$ corresponding to a maximal matching of the graph $G$.
    Accordingly, we define the function ``U_0``:

    ::

        from qrisp import QuantumVariable
        from qrisp.vqe.problems.heisenberg import create_heisenberg_init_function

        M = nx.maximal_matching(G)
        U_0 = create_heisenberg_init_function(M)

        def state_prep():
            qv = QuantumVariable(N)
            U_0(qv)
            return qv

        E_0 = H.expectation_value(state_prep)()
        print(E_0)

    For the function ``exp_H`` that performs forward evolution $e^{-itH}$, we use the :meth:`trotterization <qrisp.operators.qubit.QubitOperator.trotterization>` method with 5 Trotter steps:

    ::

        def exp_H(qv, t):
            H.trotterization(method='commuting')(qv,t,5)

    With all the necessary ingredients, we use QITE to approximate the ground state:

    ::

        import numpy as np
        import sympy as sp
        from qrisp.qite import QITE

        steps = 4
        s_values = np.linspace(.01,.3,10)

        theta = sp.Symbol('theta')
        optimal_s = [theta]
        optimal_energies = [E_0]

        for k in range(1,steps+1):

            # Perform k steps of QITE
            def state_prep():
                qv = QuantumVariable(N)
                QITE(qv, U_0, exp_H, optimal_s, k)
                return qv

            qv = state_prep()
            qc = qv.qs.compile()

            # Find optimal evolution time
            # Use "precompliled_qc" keyword argument to avoid repeated compilation of the QITE circuit
            energies = [H.expectation_value(state_prep, diagonalisation_method='commuting', subs_dic={theta:s_}, precompiled_qc=qc)() for s_ in s_values]

            index = np.argmin(energies)
            s_min = s_values[index]

            optimal_s.insert(-1,s_min)
            optimal_energies.append(energies[index])

        print(optimal_energies)

    Finally, we visualize the results:

    ::

        import matplotlib.pyplot as plt

        evolution_times = [sum(optimal_s[i] for i in range(k)) for k in range(steps+1)]

        plt.xlabel('Evolution time', fontsize=15, color='#444444')
        plt.ylabel('Energy', fontsize=15, color='#444444')
        plt.axhline(y=H.ground_state_energy(), color='#6929C4', linestyle='--', linewidth=2, label='Exact energy')
        plt.plot(evolution_times, optimal_energies, c='#20306f', marker="o", linestyle='solid', linewidth=3, zorder=3, label='DB-QITE')
        plt.legend(fontsize=12, labelcolor='linecolor')
        plt.tick_params(axis='both', labelsize=12)
        plt.grid()
        plt.show()

    .. figure:: /_static/heisenberg_qite.png
        :scale: 80%
        :align: center

    """
    if not check_for_tracing_mode():

        if k == 0:
            U_0(qarg)
        else:
            s_ = sp.sqrt(s[k - 1])

            def conjugator(qarg):
                with invert():
                    QITE(qarg, U_0, exp_H, s, k - 1, method=method)

            def reflection(qarg, t_):
                with conjugate(conjugator)(qarg):
<<<<<<< HEAD
                    if isinstance(qarg, QuantumArray):
                        qubits = sum([qv.reg for qv in qarg.flatten()], [])
                        mcp(t_, qubits, ctrl_state=0)
=======
                    if isinstance(qarg,QuantumArray):
                        qubits = sum([qv.reg for qv in qarg.flatten()],[])
                        mcp(t_, qubits, ctrl_state=0, method="khattar")
>>>>>>> 467e7c23
                    else:
                        mcp(t_, qarg, ctrl_state=0, method="khattar")

            if method == "GC":

                QITE(qarg, U_0, exp_H, s, k - 1, method=method)

                with conjugate(exp_H)(qarg, s_):
                    reflection(qarg, s_)

            if method == "HOPF":

                phi = (sp.sqrt(5) - 1) / 2

                QITE(qarg, U_0, exp_H, s, k - 1, method=method)

                # exp_H performs forward evolution $e^{-itH}
                exp_H(qarg, -(1 - phi) * s_)
                reflection(qarg, -(1 + phi) * s_)
                exp_H(qarg, s_)
                reflection(qarg, phi * s_)
                exp_H(qarg, -phi * s_)

    else:

        """
        To create a jasp-compatible implementation of QITE, we need to remove the recursive structure.
        We achieve this by fully expanding the recursive formula for $U_k$ down to the $k=0$ level.
        From there, we find a tree structure with branching factor 3 (GC) or 5 (HOPF) where
        some branches are inverted due to the presence of conjugate operators $U_i^\dagger$.
        We traverse the tree depth-first using up-, down-, bounce-, and leaf-operations that we obtain from
        inspecting the formula for $U_k$.
        """

        def int_to_base(n, base=3, max_digits=10):
            """
            Get the array representation of an integer `n` with base `base`.
            The array has length `max_digits` and the least significant digit is at index `0`.
            """

            def cond_fun(state):
                n, digits, i = state
                return jnp.logical_and(n > 0, i < max_digits)

            def body_fun(state):
                n, digits, i = state
                digits = digits.at[i].set(n % base)
                n = n // base
                return n, digits, i + 1

            init_digits = jnp.zeros((max_digits,), dtype=jnp.int32)
            _, digits, _ = lax.while_loop(cond_fun, body_fun, (n, init_digits, 0))
            return digits

        # Define basic operations
        def U_0_dag(q_arg):
            with invert():
                U_0(q_arg)

        def exp_00(q_arg, time):
            mcp(time, q_arg, ctrl_state=0)

        if method == "GC":

            def body_fun(i, val):
                qarg = val

                # Obtain old and new position
                old_pos = int_to_base(i, 3)
                new_pos = int_to_base(i + 1, 3)
                # Obtain largest changed index + 1
                num_changes = jnp.count_nonzero(new_pos != old_pos)

                # Compute which operations must be inverted
                inv_mode_leaf = jnp.equal(jnp.count_nonzero(old_pos == 1) % 2, 0)
                inv_mode_up = inv_mode_leaf
                inv_mode_bounce = jnp.logical_xor(
                    inv_mode_up, old_pos[num_changes - 1] == 1
                )
                inv_mode_down = jnp.equal(jnp.count_nonzero(new_pos == 1) % 2, 0)

                # Apply U_0
                q_cond(inv_mode_leaf, U_0, U_0_dag, qarg)

                # Go up the branch
                time = q_fori_loop(
                    0, num_changes - 1, lambda j, time: time + jnp.sqrt(s[j]), 0
                )
                q_cond(inv_mode_up, exp_H, lambda a, b: None, qarg, -time)

                # Bounce to next branch
                q_cond(
                    jnp.logical_and(old_pos[num_changes - 1] == 0, inv_mode_bounce),
                    exp_H,
                    lambda a, b: None,
                    qarg,
                    jnp.sqrt(s[num_changes - 1]),
                )
                q_cond(
                    jnp.logical_and(old_pos[num_changes - 1] == 1, inv_mode_bounce),
                    exp_00,
                    lambda a, b: None,
                    qarg,
                    jnp.sqrt(s[num_changes - 1]),
                )
                q_cond(
                    jnp.logical_and(
                        old_pos[num_changes - 1] == 0, jnp.logical_not(inv_mode_bounce)
                    ),
                    exp_00,
                    lambda a, b: None,
                    qarg,
                    -jnp.sqrt(s[num_changes - 1]),
                )
                q_cond(
                    jnp.logical_and(
                        old_pos[num_changes - 1] == 1, jnp.logical_not(inv_mode_bounce)
                    ),
                    exp_H,
                    lambda a, b: None,
                    qarg,
                    -jnp.sqrt(s[num_changes - 1]),
                )

                # Go down to leaf
                q_cond(inv_mode_down, lambda a, b: None, exp_H, qarg, time)

                return qarg

            # Iterate all leafs except last
            q_fori_loop(0, 3**k - 1, body_fun, qarg)

            # Do last leaf
            U_0(qarg)
            time = lax.fori_loop(0, k, lambda j, time: time + jnp.sqrt(s[j]), 0)
            exp_H(qarg, -time)

        if method == "HOPF":

            phi = (jnp.sqrt(5) - 1) / 2

            def body_fun(i, val):
                qarg = val

                # Obtain old and new position
                old_pos = int_to_base(i, 5)
                new_pos = int_to_base(i + 1, 5)
                # Obtain largest changed index + 1
                num_changes = jnp.count_nonzero(new_pos != old_pos)

                # Compute which operations must be inverted
                inv_mode_leaf = (
                    jnp.count_nonzero(old_pos == 1) + jnp.count_nonzero(old_pos == 3)
                ) % 2 == 0
                inv_mode_up = inv_mode_leaf
                inv_mode_bounce = jnp.logical_xor(
                    inv_mode_up,
                    jnp.logical_or(
                        old_pos[num_changes - 1] == 1, old_pos[num_changes - 1] == 3
                    ),
                )
                inv_mode_down = (
                    jnp.count_nonzero(new_pos == 1) + jnp.count_nonzero(new_pos == 3)
                ) % 2 == 0

                # Apply U_0
                q_cond(inv_mode_leaf, U_0, U_0_dag, qarg)

                # Go up the branch
                time = (
                    q_fori_loop(
                        0, num_changes - 1, lambda j, time: time + jnp.sqrt(s[j]), 0
                    )
                    * phi
                )
                q_cond(inv_mode_up, exp_H, lambda a, b: None, qarg, -time)

                # Bounce to next branch
                q_cond(
                    jnp.logical_and(old_pos[num_changes - 1] == 0, inv_mode_bounce),
                    exp_H,
                    lambda a, b: None,
                    qarg,
                    -(1 - phi) * jnp.sqrt(s[num_changes - 1]),
                )
                q_cond(
                    jnp.logical_and(old_pos[num_changes - 1] == 1, inv_mode_bounce),
                    exp_00,
                    lambda a, b: None,
                    qarg,
                    -(1 + phi) * jnp.sqrt(s[num_changes - 1]),
                )
                q_cond(
                    jnp.logical_and(old_pos[num_changes - 1] == 2, inv_mode_bounce),
                    exp_H,
                    lambda a, b: None,
                    qarg,
                    jnp.sqrt(s[num_changes - 1]),
                )
                q_cond(
                    jnp.logical_and(old_pos[num_changes - 1] == 3, inv_mode_bounce),
                    exp_00,
                    lambda a, b: None,
                    qarg,
                    phi * jnp.sqrt(s[num_changes - 1]),
                )

                q_cond(
                    jnp.logical_and(
                        old_pos[num_changes - 1] == 3, jnp.logical_not(inv_mode_bounce)
                    ),
                    exp_H,
                    lambda a, b: None,
                    qarg,
                    (1 - phi) * jnp.sqrt(s[num_changes - 1]),
                )
                q_cond(
                    jnp.logical_and(
                        old_pos[num_changes - 1] == 2, jnp.logical_not(inv_mode_bounce)
                    ),
                    exp_00,
                    lambda a, b: None,
                    qarg,
                    (1 + phi) * jnp.sqrt(s[num_changes - 1]),
                )
                q_cond(
                    jnp.logical_and(
                        old_pos[num_changes - 1] == 1, jnp.logical_not(inv_mode_bounce)
                    ),
                    exp_H,
                    lambda a, b: None,
                    qarg,
                    -jnp.sqrt(s[num_changes - 1]),
                )
                q_cond(
                    jnp.logical_and(
                        old_pos[num_changes - 1] == 0, jnp.logical_not(inv_mode_bounce)
                    ),
                    exp_00,
                    lambda a, b: None,
                    qarg,
                    -phi * jnp.sqrt(s[num_changes - 1]),
                )

                # Go down to leaf
                q_cond(inv_mode_down, lambda a, b: None, exp_H, qarg, time)

                return qarg

            # Iterate all leafs except last
            q_fori_loop(0, 5**k - 1, body_fun, qarg)

            # Do last leaf
            U_0(qarg)
            time = -phi * lax.fori_loop(0, k, lambda j, time: time + jnp.sqrt(s[j]), 0)
            exp_H(qarg, time)<|MERGE_RESOLUTION|>--- conflicted
+++ resolved
@@ -190,15 +190,9 @@
 
             def reflection(qarg, t_):
                 with conjugate(conjugator)(qarg):
-<<<<<<< HEAD
-                    if isinstance(qarg, QuantumArray):
+                    if isinstance(qarg,QuantumArray):
                         qubits = sum([qv.reg for qv in qarg.flatten()], [])
-                        mcp(t_, qubits, ctrl_state=0)
-=======
-                    if isinstance(qarg,QuantumArray):
-                        qubits = sum([qv.reg for qv in qarg.flatten()],[])
                         mcp(t_, qubits, ctrl_state=0, method="khattar")
->>>>>>> 467e7c23
                     else:
                         mcp(t_, qarg, ctrl_state=0, method="khattar")
 
