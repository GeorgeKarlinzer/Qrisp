"""
\********************************************************************************
* Copyright (c) 2025 the Qrisp authors
*
* This program and the accompanying materials are made available under the
* terms of the Eclipse Public License 2.0 which is available at
* http://www.eclipse.org/legal/epl-2.0.
*
* This Source Code may also be made available under the following Secondary
* Licenses when the conditions for such availability set forth in the Eclipse
* Public License, v. 2.0 are satisfied: GNU General Public License, version 2
* with the GNU Classpath Exception which is
* available at https://www.gnu.org/software/classpath/license.html.
*
* SPDX-License-Identifier: EPL-2.0 OR GPL-2.0 WITH Classpath-exception-2.0
********************************************************************************/
"""

import time

import numpy as np
from scipy.optimize import minimize
from sympy import Symbol

from qrisp import QuantumArray, h, x
from qrisp.algorithms.qaoa.qaoa_benchmark_data import QAOABenchmark

import jax
import jax.numpy as jnp
from qrisp.jasp import check_for_tracing_mode, sample, jrange
from qrisp.jasp.optimization_tools.optimize import minimize as jasp_minimize


class QAOAProblem:
    r"""
    Central structure to facilitate treatment of QAOA problems.

    This class encapsulates the cost operator, mixer operator, and classical cost function for a specific QAOA problem instance. It also provides methods to set the initial state preparation function, classical cost post-processing function, and optimizer for the problem.

    For a quick demonstration, we import the relevant functions from already implemented problem instances:
        
    ::
        
        from networkx import Graph

        G = Graph()

        G.add_edges_from([[0,3],[0,4],[1,3],[1,4],[2,3],[2,4]])

        from qrisp.qaoa import (QAOAProblem, 
                                create_maxcut_cost_operator, 
                                create_maxcut_cl_cost_function,
                                RX_mixer)

        maxcut_instance = QAOAProblem(cost_operator = create_maxcut_cost_operator(G),
                                       mixer = RX_mixer,
                                       cl_cost_function = create_maxcut_cl_cost_function(G))
        
        
        from qrisp import QuantumVariable
        
        res = maxcut_instance.run(QuantumVariable(5),
                                  depth = 4, 
                                  max_iter = 25)
        
        print(res)
        #Yields: {'11100': 0.2847, '00011': 0.2847, '10000': 0.0219, '01000': 0.0219, '00100': 0.0219, '11011': 0.0219, '10111': 0.0219, '01111': 0.0219, '00010': 0.02, '11110': 0.02, '00001': 0.02, '11101': 0.02, '00000': 0.0173, '11111': 0.0173, '10010': 0.0143, '01010': 0.0143, '11010': 0.0143, '00110': 0.0143, '10110': 0.0143, '01110': 0.0143, '10001': 0.0143, '01001': 0.0143, '11001': 0.0143, '00101': 0.0143, '10101': 0.0143, '01101': 0.0143, '11000': 0.0021, '10100': 0.0021, '01100': 0.0021, '10011': 0.0021, '01011': 0.0021, '00111': 0.0021}
        
    For an in-depth tutorial, make sure to check out :ref:`MaxCutQAOA`!
        
    Parameters
    ----------
    cost_operator : callable
        A function receiving a :ref:`QuantumVariable` or :ref:`QuantumArray` and parameter $\gamma$. This function performs the application of the cost operator.
    mixer : callable
        A function receiving a :ref:`QuantumVariable` or :ref:`QuantumArray` and parameter $\beta$. This function performs the application mixing operator.
    cl_cost_function : callable
        The classical cost function for the specific QAOA problem instance, which takes a dictionary of measurement results as input.
    init_function : callable, optional
        A function receiving a :ref:`QuantumVariable` or :ref:`QuantumArray` for preparing the inital state.
        By default, the uniform superposition state $\ket{+}^n$ is prepared.
    callback : bool, optional
        If ``True``, intermediate results are stored. The default is ``False``.

    """
    
    def __init__(self, cost_operator, mixer, cl_cost_function, init_function = None, callback=False):
        self.cost_operator = cost_operator
        self.mixer = mixer
        self.cl_cost_function = cl_cost_function
        self.init_function = init_function

        # parameters for callback
        self.callback = callback
        self.optimization_params = []
        self.optimization_costs = []

    def set_callback(self):
        """
        Sets ``callback=True`` for saving intermediate results.

        """

        self.callback = True

    def set_init_function(self, init_function):
        """
        Set the initial state preparation function for the QAOA problem.

        Parameters
        ----------
        init_function : function
            The initial state preparation function for the specific QAOA problem instance.
        """
        self.init_function = init_function

    def computeParams(self, p, dt):
        """
        Compute the angle parameters gamma and beta based on the given inputs. Used for the TQA warm starting the initial parameters for QAOA.

        Parameters
        ----------
        p : int
            The number of partitions for the time interval.
        dt : float
            The time step.

        Returns
        -------
        np.array
            A concatenated numpy array of gamma and beta values.
        """

        if check_for_tracing_mode():
            import jax.numpy as jnp
        else:
            import numpy as jnp

        t = (jnp.arange(1, p + 1) - 0.5)/p
        gamma = t * dt
        beta = (1 - t) * dt
        return  jnp.concatenate((gamma,beta)) 
    

    def compile_circuit(self, qarg, depth, init_type = "random"):
        """
        Compiles the circuit that is evaluated by the :meth:`run <qrisp.qaoa.QAOAProblem.run>` method.

        Parameters
        ----------
        qarg : :ref:`QuantumVariable` or :ref:`QuantumArray`
            The argument to which the QAOA circuit is applied.
        depth : int
            The amount of QAOA layers.
        init_type : string, optional
            Specifies the way the initial optimization parameters are chosen. Available are ``random`` and ``tqa``. The default is ``random``: 
            The parameters are initialized uniformly at random in the interval $[0,\pi/2]$.
            For ``tqa``, the parameters are chosen based on the `Trotterized Quantum Annealing <https://quantum-journal.org/papers/q-2021-07-01-491/>`_ protocol.
            If ``tqa`` is chosen, and no ``init_function`` for the :ref:`QAOAProblem` is specified, the $\ket{-}^n$ state is prepared (the ground state for the X mixer).

        Returns
        -------
        compiled_qc : :ref:`QuantumCircuit`
            The parametrized, compiled quantum circuit without measurements.
        list[sympy.Symbol]
            A list of the parameters that appear in ``compiled_qc``.

        Examples
        --------
        
        We create a MaxCut instance and compile the circuit:
        
            
        >>> from networkx import Graph
        >>> G = Graph([(0,1),(1,2),(2,0)])
        >>> from qrisp.qaoa import maxcut_problem
        >>> from qrisp import QuantumVariable
        >>> p = 5
        >>> qaoa_instance = maxcut_problem(G)
        >>> qarg = QuantumVariable(len(G))
        >>> qrisp_qc, symbols = qaoa_instance.compile_circuit(qarg, p)
        >>> print(qrisp_qc)
                     ┌───┐┌────────┐┌────────┐                          »
        qarg_dupl.0: ┤ H ├┤ gphase ├┤ gphase ├──■────────────────────■──»
                     ├───┤└────────┘└────────┘┌─┴─┐┌──────────────┐  │  »
        qarg_dupl.1: ┤ H ├────────────────────┤ X ├┤ P(2*gamma_0) ├──┼──»
                     ├───┤                    └───┘└──────────────┘┌─┴─┐»
        qarg_dupl.2: ┤ H ├─────────────────────────────────────────┤ X ├»
                     └───┘                                         └───┘»
        «                                            ┌──────────────┐   ┌────────┐   »
        «qarg_dupl.0: ───────■────────────────────■──┤ Rx(2*beta_0) ├───┤ gphase ├───»
        «                  ┌─┴─┐      ┌────────┐  │  └──────────────┘   └────────┘   »
        «qarg_dupl.1: ─────┤ X ├──────┤ gphase ├──┼─────────■────────────────────────»
        «             ┌────┴───┴─────┐└────────┘┌─┴─┐     ┌─┴─┐      ┌──────────────┐»
        «qarg_dupl.2: ┤ P(2*gamma_0) ├──────────┤ X ├─────┤ X ├──────┤ P(2*gamma_0) ├»
        «             └──────────────┘          └───┘     └───┘      └──────────────┘»
        «             ┌────────┐                                          »
        «qarg_dupl.0: ┤ gphase ├──────────────────■────────────────────■──»
        «             └────────┘┌──────────────┐┌─┴─┐┌──────────────┐  │  »
        «qarg_dupl.1: ────■─────┤ Rx(2*beta_0) ├┤ X ├┤ P(2*gamma_1) ├──┼──»
        «               ┌─┴─┐   ├──────────────┤└───┘└──────────────┘┌─┴─┐»
        «qarg_dupl.2: ──┤ X ├───┤ Rx(2*beta_0) ├─────────────────────┤ X ├»
        «               └───┘   └──────────────┘                     └───┘»
        «                                            ┌──────────────┐   ┌────────┐   »
        «qarg_dupl.0: ───────■────────────────────■──┤ Rx(2*beta_1) ├───┤ gphase ├───»
        «                  ┌─┴─┐      ┌────────┐  │  └──────────────┘   └────────┘   »
        «qarg_dupl.1: ─────┤ X ├──────┤ gphase ├──┼─────────■────────────────────────»
        «             ┌────┴───┴─────┐└────────┘┌─┴─┐     ┌─┴─┐      ┌──────────────┐»
        «qarg_dupl.2: ┤ P(2*gamma_1) ├──────────┤ X ├─────┤ X ├──────┤ P(2*gamma_1) ├»
        «             └──────────────┘          └───┘     └───┘      └──────────────┘»
        «             ┌────────┐                                          »
        «qarg_dupl.0: ┤ gphase ├──────────────────■────────────────────■──»
        «             └────────┘┌──────────────┐┌─┴─┐┌──────────────┐  │  »
        «qarg_dupl.1: ────■─────┤ Rx(2*beta_1) ├┤ X ├┤ P(2*gamma_2) ├──┼──»
        «               ┌─┴─┐   ├──────────────┤└───┘└──────────────┘┌─┴─┐»
        «qarg_dupl.2: ──┤ X ├───┤ Rx(2*beta_1) ├─────────────────────┤ X ├»
        «               └───┘   └──────────────┘                     └───┘»
        «                                            ┌──────────────┐   ┌────────┐   »
        «qarg_dupl.0: ───────■────────────────────■──┤ Rx(2*beta_2) ├───┤ gphase ├───»
        «                  ┌─┴─┐      ┌────────┐  │  └──────────────┘   └────────┘   »
        «qarg_dupl.1: ─────┤ X ├──────┤ gphase ├──┼─────────■────────────────────────»
        «             ┌────┴───┴─────┐└────────┘┌─┴─┐     ┌─┴─┐      ┌──────────────┐»
        «qarg_dupl.2: ┤ P(2*gamma_2) ├──────────┤ X ├─────┤ X ├──────┤ P(2*gamma_2) ├»
        «             └──────────────┘          └───┘     └───┘      └──────────────┘»
        «             ┌────────┐                                          »
        «qarg_dupl.0: ┤ gphase ├──────────────────■────────────────────■──»
        «             └────────┘┌──────────────┐┌─┴─┐┌──────────────┐  │  »
        «qarg_dupl.1: ────■─────┤ Rx(2*beta_2) ├┤ X ├┤ P(2*gamma_3) ├──┼──»
        «               ┌─┴─┐   ├──────────────┤└───┘└──────────────┘┌─┴─┐»
        «qarg_dupl.2: ──┤ X ├───┤ Rx(2*beta_2) ├─────────────────────┤ X ├»
        «               └───┘   └──────────────┘                     └───┘»
        «                                            ┌──────────────┐   ┌────────┐   »
        «qarg_dupl.0: ───────■────────────────────■──┤ Rx(2*beta_3) ├───┤ gphase ├───»
        «                  ┌─┴─┐      ┌────────┐  │  └──────────────┘   └────────┘   »
        «qarg_dupl.1: ─────┤ X ├──────┤ gphase ├──┼─────────■────────────────────────»
        «             ┌────┴───┴─────┐└────────┘┌─┴─┐     ┌─┴─┐      ┌──────────────┐»
        «qarg_dupl.2: ┤ P(2*gamma_3) ├──────────┤ X ├─────┤ X ├──────┤ P(2*gamma_3) ├»
        «             └──────────────┘          └───┘     └───┘      └──────────────┘»
        «             ┌────────┐                                          »
        «qarg_dupl.0: ┤ gphase ├──────────────────■────────────────────■──»
        «             └────────┘┌──────────────┐┌─┴─┐┌──────────────┐  │  »
        «qarg_dupl.1: ────■─────┤ Rx(2*beta_3) ├┤ X ├┤ P(2*gamma_4) ├──┼──»
        «               ┌─┴─┐   ├──────────────┤└───┘└──────────────┘┌─┴─┐»
        «qarg_dupl.2: ──┤ X ├───┤ Rx(2*beta_3) ├─────────────────────┤ X ├»
        «               └───┘   └──────────────┘                     └───┘»
        «                                            ┌──────────────┐                »
        «qarg_dupl.0: ───────■────────────────────■──┤ Rx(2*beta_4) ├────────────────»
        «                  ┌─┴─┐      ┌────────┐  │  └──────────────┘                »
        «qarg_dupl.1: ─────┤ X ├──────┤ gphase ├──┼─────────■────────────────────────»
        «             ┌────┴───┴─────┐└────────┘┌─┴─┐     ┌─┴─┐      ┌──────────────┐»
        «qarg_dupl.2: ┤ P(2*gamma_4) ├──────────┤ X ├─────┤ X ├──────┤ P(2*gamma_4) ├»
        «             └──────────────┘          └───┘     └───┘      └──────────────┘»
        «                                  
        «qarg_dupl.0: ─────────────────────
        «                  ┌──────────────┐
        «qarg_dupl.1: ──■──┤ Rx(2*beta_4) ├
        «             ┌─┴─┐├──────────────┤
        «qarg_dupl.2: ┤ X ├┤ Rx(2*beta_4) ├
        «             └───┘└──────────────┘
        """
        
        temp = list(qarg.qs.data)
        
        # Define QAOA angle parameters gamma and beta for QAOA circuit
        
        gamma = [Symbol("gamma_" + str(i)) for i in range(depth)]
        beta = [Symbol("beta_" + str(i)) for i in range(depth)]
        

        # Prepare initial state - if no init_function is specified, prepare uniform superposition
        if self.init_function is not None:
            self.init_function(qarg)
        elif init_type=='tqa': # Prepare the ground state (eigenvalue -1) of the X mixer
            x(qarg)
            h(qarg)
        else:
            h(qarg)
            
        # Apply p layers of phase separators and mixers
        for i in range(depth):                           
            self.cost_operator(qarg, gamma[i])
            self.mixer(qarg, beta[i])

        # Compile quantum circuit with intended measurements    
        if isinstance(qarg, QuantumArray):
            intended_measurement_qubits = sum([list(qv) for qv in qarg.flatten()], [])
        else:
            intended_measurement_qubits = list(qarg)
        
        compiled_qc = qarg.qs.compile(intended_measurements=intended_measurement_qubits)
        
        qarg.qs.data = temp
        
        return compiled_qc, gamma + beta
  

    def optimization_routine(self, qarg_prep, depth, mes_kwargs, init_type, init_point, optimizer, options): 
        """
        Wrapper subroutine for the optimization method used in QAOA. The initial values are set and the optimization via ``COBYLA`` is conducted here.

        Parameters
        ----------
        qarg_prep : callable
            A function returning a :ref:`QuantumVariable` or :ref:`QuantumArray` to which the QAOA circuit is applied.
        depth : int
            The amont of QAOA layers.
        symbols : list
            The list of symbols used in the quantum circuit.
        mes_kwargs : dict, optional
            The keyword arguments for the measurement function. Default is an empty dictionary, as defined in previous functions.
        init_type : string, optional
            Specifies the way the initial optimization parameters are chosen. Available are ``random`` and ``tqa``. The default is ``random``.
        init_point : ndarray, shape (n,), optional
            Specifies the initial optimization parameters.
        optimizer : str, optional
            Specifies the `SciPy optimization routine <https://docs.scipy.org/doc/scipy/reference/generated/scipy.optimize.minimize.html>`_.
            Available are, e.g., ``COBYLA``, ``COBYQA``, ``Nelder-Mead``. The Default is ``COBYLA``.    
            In tracing mode (i.e. Jasp) Jax-traceable :ref:`optimization routines <optimization_tools>` must be utilized.
            Available are ``SPSA``. The Default is ``SPSA``. 
        options : dict
            A dictionary of solver options.

        Returns
        -------
        ndarray, shape (n,)
            The optimized parameters of the problem instance.
        float or jax.Array
            The expectation value of the classical cost function for the optimized parameters. 
        """

        if check_for_tracing_mode():

            # Define optimization wrapper function to be minimized using QAOA
            def optimization_wrapper(theta, state_prep, mes_kwargs):
                """
                Wrapper function for the optimization method used in QAOA.

                This function calculates the value of the classical cost function.

                Parameters
                ----------
                theta : jax.Array
                    The array of angle parameters gamma and beta for the QAOA circuit.
                state_prep : callable
                    A function returning a :ref:`QuantumVariable` or :ref:`QuantumArray`. 
                    The expectation of the classical cost function from the state of this QuantumVariable will be measured. 
                    The state preparation function can only take classical values as arguments. 
                    This is because a quantum value would need to be copied for each sampling iteration, which is prohibited by the no-cloning theorem.
                mes_kwargs : dict
                    The keyword arguments for the sample function.

                Returns
                -------
                float
                    The expected value of the classical cost function.
                """         
            
                res_sample = sample(state_prep, shots=mes_kwargs["shots"])(theta)
            
                cl_cost = self.cl_cost_function(res_sample)

                return cl_cost

            def tqa_angles(p, state_prep, mes_kwargs, steps=10): 
                """
                Compute the optimal parameters for the Trotterized Quantum Annealing (`TQA <https://quantum-journal.org/papers/q-2021-07-01-491/>`_) algorithm.

                The function first creates a linspace array `dt` from 0.1 to 1 with `steps` steps. 
                Then for each `dt_` in `dt`, it computes the parameters `x` using the `computeParams` 
                function and calculates the energy `energy_` using the `optimization_wrapper` function. 
                The energy values are stored in the `energy` list. The `dt_max` corresponding to the 
                minimum energy is found and used to compute the optimal parameters which are returned.

                Parameters
                ----------
                p : int
                    The number of partitions for the time interval.
                state_prep : callable
                    A function returning a :ref:`QuantumVariable` or :ref:`QuantumArray`. 
                mes_kwargs : dict
                    The measurement keyword arguments.
                steps : int, optional
                    The number of steps for the linspace function, default is 10.

                Returns
                -------
                jax.Array
                    A concatenated jax.numpy array of optimal gamma and beta values.
                """

                dt = jnp.linspace(0.1, 1, steps)

                energy = jnp.array([0.0]*steps)
                for i in range(steps):      
                    theta = self.computeParams(p, dt[i])
                    energy_ = optimization_wrapper(theta, state_prep, mes_kwargs)
                    energy = energy.at[i].set(energy_)
            
                idx = jnp.argmin(energy)
                dt_max = dt[idx]
                return self.computeParams(p, dt_max)
        
        else:

            # Define optimization wrapper function to be minimized using QAOA
            def optimization_wrapper(theta, qarg, qc, symbols, mes_kwargs):
                """
                Wrapper function for the optimization method used in QAOA.

                This function calculates the value of the classical cost function.

                Parameters
                ----------
                theta : list
                    The list of angle parameters gamma and beta for the QAOA circuit.
                qarg : :ref:`QuantumVariable` or :ref:`QuantumArray`
                    The quantum argument to which the quantum circuit is applied.
                qc : :ref:`QuantumCircuit`
                    The compiled quantum circuit.
                symbols : list
                    The list of symbols used in the quantum circuit.
                mes_kwargs : dict
                    The keyword arguments for the measurement function.

                Returns
                -------
                float
                    The expected value of the classical cost function.
                """         
                subs_dic = {symbols[i] : theta[i] for i in range(len(symbols))}
            
                res_dic = qarg.get_measurement(subs_dic = subs_dic, precompiled_qc = qc, **mes_kwargs)
            
                cl_cost = self.cl_cost_function(res_dic)

                if self.callback:
                    self.optimization_costs.append(cl_cost)
            
                return cl_cost
            
            def tqa_angles(p, qarg, qc, symbols, mes_kwargs, steps=10): 
                """
                Compute the optimal parameters for the Trotterized Quantum Annealing (`TQA <https://quantum-journal.org/papers/q-2021-07-01-491/>`_) algorithm.

                The function first creates a linspace array `dt` from 0.1 to 1 with `steps` steps. 
                Then for each `dt_` in `dt`, it computes the parameters `x` using the `computeParams` 
                function and calculates the energy `energy_` using the `optimization_wrapper` function. 
                The energy values are stored in the `energy` list. The `dt_max` corresponding to the 
                minimum energy is found and used to compute the optimal parameters which are returned.

                Parameters
                ----------
                p : int
                    The number of partitions for the time interval.
                qarg : :ref:`QuantumVariable` or :ref:`QuantumArray`
                    The quantum argument to which the quantum circuit is applied.
                qc : :ref:`QuantumCircuit`
                    The quantum circuit for the specific problem instance.
                symbols : list
                    The list of symbols in the quantum circuit.
                mes_kwargs : dict
                    The measurement keyword arguments.
                steps : int, optional
                    The number of steps for the linspace function, default is 10.

                Returns
                -------
                np.array
                    A concatenated numpy array of optimal gamma and beta values.
                """

                dt = np.linspace(0.1, 1, steps)

                energy = []
                for dt_ in dt:      
                    theta = self.computeParams(p, dt_)
                    energy_ = optimization_wrapper(theta, qarg, qc, symbols, mes_kwargs)
                    energy.append(energy_)
            
                idx = np.argmin(energy)
                dt_max = dt[idx]
                return self.computeParams(p,dt_max)
        

        if check_for_tracing_mode():

            def state_prep(theta):

                qarg = qarg_prep()

                # Prepare initial state - if no init_function is specified, prepare uniform superposition
                if self.init_function is not None:
                    self.init_function(qarg)
                elif init_type=='tqa': # Prepare the ground state (eigenvalue -1) of the X mixer
                    x(qarg)
                    h(qarg)
                else:
                    h(qarg)
            
                # Apply p layers of phase separators and mixers
                for i in jrange(depth):                           
                    self.cost_operator(qarg, theta[i])
                    self.mixer(qarg, theta[i+depth])

                return qarg

        else:

            qarg = qarg_prep()
            compiled_qc, symbols = self.compile_circuit(qarg, depth, init_type)
        

        # Initialization for optimization parameters
        if init_point is None:
            
            if init_type=='random':
                # Random initialization
                if check_for_tracing_mode():
                    key = jax.random.key(11)
                    init_point = jax.random.uniform(key=key, shape=(2 * depth,)) * jnp.pi/2
                else:
                    init_point = np.random.rand(2 * depth) * np.pi/2

            elif init_type=='tqa':
                # TQA initialization
                if check_for_tracing_mode():
                    init_point = tqa_angles(depth, state_prep, mes_kwargs)
                else:
                    init_point = tqa_angles(depth, qarg, compiled_qc, symbols, mes_kwargs)

            else:
                raise Exception(f'Parameter initialization method {init_type} is not available.')


        if check_for_tracing_mode():
            
            res_sample = jasp_minimize(optimization_wrapper,
                                       init_point,
                                       method = optimizer,
                                       options = options,
                                       args = (state_prep, mes_kwargs,))
            
            return res_sample.x, res_sample.fun
            
        else:

            res_sample = minimize(optimization_wrapper,
                                init_point, 
                                method = optimizer, 
                                options = options, 
                                args = (qarg, compiled_qc, symbols, mes_kwargs))
            
            return res_sample.x, res_sample.fun
        

    def run(self, qarg, depth, mes_kwargs = {}, max_iter = 50, init_type = "random", init_point = None, optimizer = "COBYLA", options = {}):
        """
        Run the specific QAOA problem instance with given quantum arguments, depth of QAOA circuit,
        measurement keyword arguments (mes_kwargs) and maximum iterations for optimization (max_iter).
        
        Parameters
        ----------
        qarg : :ref:`QuantumVariable` or :ref:`QuantumArray` or callable
            The argument to which the QAOA circuit is applied,
            or a function returning a :ref:`QuantumVariable` or :ref:`QuantumArray` to which the QAOA circuit is applied.
        depth : int
            The amount of QAOA layers.
        mes_kwargs : dict, optional
            The keyword arguments for the measurement function. Default is an empty dictionary.
        max_iter : int, optional
            The maximum number of iterations for the optimization method. Default is 50.
        init_type : string, optional
            Specifies the way the initial optimization parameters are chosen. Available are ``random`` and ``tqa``. The default is ``random``: 
            The parameters are initialized uniformly at random in the interval $[0,\pi/2]$.
            For ``tqa``, the parameters are chosen based on the `Trotterized Quantum Annealing <https://quantum-journal.org/papers/q-2021-07-01-491/>`_ protocol.
            If ``tqa`` is chosen, and no ``init_function`` for the :ref:`QAOAProblem` is specified, the $\ket{-}^n$ state is prepared (the ground state for the X mixer).
        init_point : ndarray, shape (n,), optional
            Specifies the initial optimization parameters.
        optimizer : str, optional
            Specifies the `SciPy optimization routine <https://docs.scipy.org/doc/scipy/reference/generated/scipy.optimize.minimize.html>`_.
            Available are, e.g., ``COBYLA``, ``COBYQA``, ``Nelder-Mead``. The Default is ``COBYLA``.    
            In tracing mode (i.e. Jasp) Jax-traceable :ref:`optimization routines <optimization_tools>` must be utilized.
<<<<<<< HEAD
            Available are ``SPSA``.
=======
            Available are ``COBYLA``, ``SPSA``.
>>>>>>> d474eafa
        options : dict
            A dictionary of solver options.

        Returns
        -------
        dict or jax.Array
            The optimal result after running QAOA problem for a specific problem instance. It contains the measurement results after applying the optimal QAOA circuit to the quantum argument.
        """

        if callable(qarg):
            qarg_prep = qarg
        else:
            if isinstance(qarg,QuantumArray):
                template = qarg.qtype.template()
                shape = qarg.shape
                def qarg_prep():
                    return QuantumArray(qtype=template.construct(), shape=shape)
            else:
                template = qarg.template()
                def qarg_prep():
                    return template.construct()

        # Set default options
        options["maxiter"] = max_iter

        if not "shots" in mes_kwargs:
            mes_kwargs["shots"] = 5000

        # Delete callback
        self.optimization_params = []
        self.optimization_costs = []

        opt_theta, opt_res = self.optimization_routine(qarg_prep, 
                                                       depth, 
                                                       mes_kwargs, 
                                                       init_type,
                                                       init_point,
                                                       optimizer,
                                                       options)
            
        def state_prep(theta):

            qarg = qarg_prep()

            # Prepare initial state - if no init_function is specified, prepare uniform superposition
            if self.init_function is not None:
                self.init_function(qarg)
            elif init_type=='tqa': # Prepare the ground state (eigenvalue -1) of the X mixer
                x(qarg)
                h(qarg)
            else:
                h(qarg)

            # Apply p layers of phase separators and mixers    
            for i in jrange(depth):                          
                self.cost_operator(qarg, theta[i])
                self.mixer(qarg, theta[i+depth])
            
            return qarg
        
        if check_for_tracing_mode():
            res_sample = sample(state_prep, shots=mes_kwargs["shots"])(opt_theta)

        else:
            qarg = state_prep(opt_theta)
            res_sample = qarg.get_measurement(**mes_kwargs)

        return res_sample
    

    def train_function(self, qarg, depth, mes_kwargs = {}, max_iter = 50, init_type = "random", init_point = None, optimizer = "COBYLA", options = {}):
        r"""
        This function allows for training of a circuit with a given ``QAOAProblem`` instance. It returns a function that can be applied to a ``QuantumVariable``,
        such that it represents a solution to the problem instance. When applied to a ``QuantumVariable``, the function therefore prepares the state
         
        .. math::
         
            \ket{\psi_p}=U_M(B,\beta_p)U_P(C,\gamma_p)\dotsb U_M(B,\beta_1)U_P(C,\gamma_1)\ket{\psi_0}

        with optimized parameters $\gamma, \beta$.

        Parameters
        ----------
        qarg : :ref:`QuantumVariable` or :ref:`QuantumArray` or callable
            The argument to which the QAOA circuit is applied,
            or a function returning a :ref:`QuantumVariable` or :ref:`QuantumArray` to which the QAOA circuit is applied.
        depth : int
            The amount of QAOA layers.
        mes_kwargs : dict, optional
            The keyword arguments for the measurement function. Default is an empty dictionary.
        max_iter : int, optional
            The maximum number of iterations for the optimization method. Default is 50.
        init_type : string, optional
            Specifies the way the initial optimization parameters are chosen. Available are ``random`` and ``tqa``. The default is ``random``: 
            The parameters are initialized uniformly at random in the interval $[0,\pi/2]$.
            For ``tqa``, the parameters are chosen based on the `Trotterized Quantum Annealing <https://quantum-journal.org/papers/q-2021-07-01-491/>`_ protocol.
            If ``tqa`` is chosen, and no ``init_function`` for the :ref:`QAOAProblem` is specified, the $\ket{-}^n$ state is prepared (the ground state for the X mixer).
        init_point : ndarray, shape (n,), optional
            Specifies the initial optimization parameters.
        optimizer : str, optional
            Specifies the `SciPy optimization routine <https://docs.scipy.org/doc/scipy/reference/generated/scipy.optimize.minimize.html>`_.
            Available are, e.g., ``COBYLA``, ``COBYQA``, ``Nelder-Mead``. The Default is ``COBYLA``.    
            In tracing mode (i.e. Jasp) Jax-traceable :ref:`optimization routines <optimization_tools>` must be utilized.
<<<<<<< HEAD
            Available are ``SPSA``.
=======
            Available are ``COBYLA``, ``SPSA``.
>>>>>>> d474eafa
        options : dict
            A dictionary of solver options.
        
        Returns
        -------
        circuit_generator : function
            A function that can be applied to a ``QuantumVariable`` , with optimized parameters for the problem instance. The ``QuantumVariable`` then represents a solution of the problem.

        Examples
        --------

        We create a :ref:`MaxIndepSet <maxIndepSetQAOA>` instance and train a ciruit with the :ref:`QAOAProblem` instance.
        
        ::
            
            from qrisp import QuantumVariable
            from qrisp.qaoa import QAOAProblem, RZ_mixer, create_max_indep_set_cl_cost_function, create_max_indep_set_mixer, max_indep_set_init_function
            import networkx as nx
            import matplotlib.pyplot as plt
            
            G = nx.erdos_renyi_graph(9, 0.5, seed = 133)

            qaoa_instance = QAOAProblem(cost_operator=RZ_mixer,
                                            mixer=create_max_indep_set_mixer(G),
                                            cl_cost_function=create_max_indep_set_cl_cost_function(G),
                                            init_function=max_indep_set_init_function)

            # create a blueprint-qv to train the circuit with the problem instance 
            qarg = QuantumVariable(G.number_of_nodes())
            training_func = qaoa_instance.train_function(qarg, depth=5)

            # apply the trained function to a new qv 
            qarg_trained = QuantumVariable(G.number_of_nodes())
            training_func(qarg_trained)

            # get the measurement results 
            opt_res = qarg_trained.get_measurement()

            cl_cost = create_max_indep_set_cl_cost_function(G)

            print("5 most likely solutions")
            max_five = sorted(opt_res.items(), key=lambda item: item[1], reverse=True)[:5]
            for res, prob in max_five:
                print([index for index, value in enumerate(res) if value == '1'], prob, cl_cost({res : 1}))

        """

        if callable(qarg):
            qarg_prep = qarg
        else:
            if isinstance(qarg,QuantumArray):
                template = qarg.qtype.template()
                shape = qarg.shape
                def qarg_prep():
                    return QuantumArray(qtype=template.construct(), shape=shape)
            else:
                template = qarg.template()
                def qarg_prep():
                    return template.construct()

        # Set default options
        options["maxiter"] = max_iter

        if not "shots" in mes_kwargs:
            mes_kwargs["shots"] = 5000

        opt_theta, opt_res = self.optimization_routine(qarg_prep, 
                                                       depth, 
                                                       mes_kwargs, 
                                                       init_type,
                                                       init_point,
                                                       optimizer,
                                                       options)
        
        def circuit_generator(qarg_gen):
            # Prepare initial state - if no init_function is specified, prepare uniform superposition
            if self.init_function is not None:
                self.init_function(qarg_gen)
            elif init_type=='tqa': # Prepare the ground state (eigenvalue -1) of the X mixer
                x(qarg_gen)
                h(qarg_gen)
            else:
                h(qarg_gen)

            for i in jrange(depth): 
                
                self.cost_operator(qarg_gen, opt_theta[i])
                self.mixer(qarg_gen, opt_theta[i+depth])
            
        return circuit_generator
    

    def benchmark(self, qarg, depth_range, shot_range, iter_range, optimal_solution, repetitions = 1, mes_kwargs = {}, init_type = "random", optimizer="COBYLA", options = {}):
        """
        This method enables convenient data collection regarding performance of the implementation.

        Parameters
        ----------
        qarg : :ref:`QuantumVariable` or :ref:`QuantumArray` or callable
            The argument to which the QAOA circuit is applied,
            or a function returning a :ref:`QuantumVariable` or :ref:`QuantumArray` to which the QAOA circuit is applied.
            Compare to the :meth:`.run <qrisp.qaoa.QAOAProblem.run>` method.
        depth_range : list[int]
            A list of integers indicating, which depth parameters should be explored. Depth means the amount of QAOA layers.
        shot_range : list[int]
            A list of integers indicating, which shots parameters should be explored. Shots means the amount of repetitions, the backend performs per iteration.
        iter_range : list[int]
            A list of integers indicating, what iterations parameter should be explored. Iterations means the amount of backend calls, the optimizer is allowed to do.
        optimal_solution : -
            The optimal solution to the problem. Should have the same type as the keys of the result of ``qarg.get_measurement()``.
        repetitions : int, optional
            The amount of repetitions, each parameter constellation should go though. Can be used to get a better statistical significance. The default is 1.
        mes_kwargs : dict, optional
            The keyword arguments, that are used for the ``qarg.get_measurement``. The default is {}.
        init_type : string, optional
            Specifies the way the initial optimization parameters are chosen. Available are ``random`` and ``tqa``. The default is ``random``: 
            The parameters are initialized uniformly at random in the interval $[0,\pi/2]$.
            For ``tqa``, the parameters are chosen based on the `Trotterized Quantum Annealing <https://quantum-journal.org/papers/q-2021-07-01-491/>`_ protocol.
            If ``tqa`` is chosen, and no ``init_function`` for the :ref:`QAOAProblem` is specified, the $\ket{-}^n$ state is prepared (the ground state for the X mixer).
        optimizer : str, optional
            Specifies the `SciPy optimization routine <https://docs.scipy.org/doc/scipy/reference/generated/scipy.optimize.minimize.html>`_.
<<<<<<< HEAD
            Available are, e.g., ``COBYLA``, ``COBYQA``, ``Nelder-Mead``. The Default is ``COBYLA``.    
            In tracing mode (i.e. Jasp) Jax-traceable :ref:`optimization routines <optimization_tools>` must be utilized.
            Available are ``SPSA``.
=======
            Available are, e.g., ``COBYLA``, ``COBYQA``, ``Nelder-Mead``. The Default is ``COBYLA``.
>>>>>>> d474eafa
        options : dict
            A dictionary of solver options.

        Returns
        -------
        :ref:`QAOABenchmark`
            The results of the benchmark.
            
        Examples
        --------
        
        We create a MaxCut instance and benchmark several parameters
        
        ::
            
            from qrisp import *
            from networkx import Graph
            G = Graph()

            G.add_edges_from([[0,3],[0,4],[1,3],[1,4],[2,3],[2,4]])

            from qrisp.qaoa import maxcut_problem

            max_cut_instance = maxcut_problem(G)

            benchmark_data = max_cut_instance.benchmark(QuantumVariable(5),
                                       depth_range = [3,4,5],
                                       shot_range = [5000, 10000],
                                       iter_range = [25, 50],
                                       optimal_solution = "11100",
                                       repetitions = 2
                                       )
        
        We can investigate the data by calling ``visualize``:
        
        ::
            
            benchmark_data.visualize()
        
        .. image:: benchmark_plot.png
            
        The :ref:`QAOABenchmark` class contains a variety of methods to help 
        you drawing conclusions from the collected data. Make sure to check them out!

        """

        if callable(qarg):
            qarg_prep = qarg
        else:
            if isinstance(qarg,QuantumArray):
                template = qarg.qtype.template()
                shape = qarg.shape
                def qarg_prep():
                    return QuantumArray(qtype=template.construct(), shape=shape)
            else:
                template = qarg.template()
                def qarg_prep():
                    return template.construct()
        
        data_dict = {"layer_depth" : [],
                     "circuit_depth" : [],
                     "qubit_amount" : [],
                     "shots" : [],
                     "iterations" : [],
                     "counts" : [],
                     "runtime" : [],
                     "cl_cost" : []
                     }
        
        for p in depth_range:
            for s in shot_range:
                for it in iter_range:
                    for k in range(repetitions):
                            
                        start_time = time.time()
                        
                        temp_mes_kwargs = dict(mes_kwargs)
                        temp_mes_kwargs["shots"] = s
                        counts = self.run(qarg_prep, depth = p, max_iter = it, mes_kwargs = temp_mes_kwargs, init_type = init_type, optimizer = optimizer, options = options)
                        final_time = time.time() - start_time
                        
                        compiled_qc, _ = self.compile_circuit(qarg_prep(), depth = p)
                        
                        data_dict["layer_depth"].append(p)
                        data_dict["circuit_depth"].append(compiled_qc.depth())
                        data_dict["qubit_amount"].append(compiled_qc.num_qubits())
                        data_dict["shots"].append(s)
                        data_dict["iterations"].append(it)
                        data_dict["counts"].append(counts)
                        data_dict["runtime"].append(final_time)
                        
                        
        return QAOABenchmark(data_dict, optimal_solution, self.cl_cost_function)
    

    def visualize_cost(self):
        """
        Visualizes the cost during the optimization process. Can only be used if ``callback=True``.

        """

        import matplotlib.pyplot as plt

        if not self.callback:
            raise Exception("Visualization can only be performed for a QAOA instance with callback=True")
        
        x = list(range(len(self.optimization_costs)))
        y = self.optimization_costs
        plt.scatter(x, y, color='#20306f',marker="o", linestyle='solid', linewidth=1, label='QAOA cost')
        plt.xlabel("Iterations", fontsize=15, color="#444444")
        plt.ylabel("Cost", fontsize=15, color="#444444")
        plt.tick_params(axis='both', labelsize=12)
        plt.legend(fontsize=12, labelcolor="#444444")
        plt.grid()

        plt.show()<|MERGE_RESOLUTION|>--- conflicted
+++ resolved
@@ -580,11 +580,7 @@
             Specifies the `SciPy optimization routine <https://docs.scipy.org/doc/scipy/reference/generated/scipy.optimize.minimize.html>`_.
             Available are, e.g., ``COBYLA``, ``COBYQA``, ``Nelder-Mead``. The Default is ``COBYLA``.    
             In tracing mode (i.e. Jasp) Jax-traceable :ref:`optimization routines <optimization_tools>` must be utilized.
-<<<<<<< HEAD
-            Available are ``SPSA``.
-=======
             Available are ``COBYLA``, ``SPSA``.
->>>>>>> d474eafa
         options : dict
             A dictionary of solver options.
 
@@ -688,11 +684,7 @@
             Specifies the `SciPy optimization routine <https://docs.scipy.org/doc/scipy/reference/generated/scipy.optimize.minimize.html>`_.
             Available are, e.g., ``COBYLA``, ``COBYQA``, ``Nelder-Mead``. The Default is ``COBYLA``.    
             In tracing mode (i.e. Jasp) Jax-traceable :ref:`optimization routines <optimization_tools>` must be utilized.
-<<<<<<< HEAD
-            Available are ``SPSA``.
-=======
             Available are ``COBYLA``, ``SPSA``.
->>>>>>> d474eafa
         options : dict
             A dictionary of solver options.
         
@@ -814,13 +806,7 @@
             If ``tqa`` is chosen, and no ``init_function`` for the :ref:`QAOAProblem` is specified, the $\ket{-}^n$ state is prepared (the ground state for the X mixer).
         optimizer : str, optional
             Specifies the `SciPy optimization routine <https://docs.scipy.org/doc/scipy/reference/generated/scipy.optimize.minimize.html>`_.
-<<<<<<< HEAD
-            Available are, e.g., ``COBYLA``, ``COBYQA``, ``Nelder-Mead``. The Default is ``COBYLA``.    
-            In tracing mode (i.e. Jasp) Jax-traceable :ref:`optimization routines <optimization_tools>` must be utilized.
-            Available are ``SPSA``.
-=======
             Available are, e.g., ``COBYLA``, ``COBYQA``, ``Nelder-Mead``. The Default is ``COBYLA``.
->>>>>>> d474eafa
         options : dict
             A dictionary of solver options.
 
