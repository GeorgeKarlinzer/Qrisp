"""
\********************************************************************************
* Copyright (c) 2023 the Qrisp authors
*
* This program and the accompanying materials are made available under the
* terms of the Eclipse Public License 2.0 which is available at
* http://www.eclipse.org/legal/epl-2.0.
*
* This Source Code may also be made available under the following Secondary
* Licenses when the conditions for such availability set forth in the Eclipse
* Public License, v. 2.0 are satisfied: GNU General Public License, version 2
* with the GNU Classpath Exception which is
* available at https://www.gnu.org/software/classpath/license.html.
*
* SPDX-License-Identifier: EPL-2.0 OR GPL-2.0 WITH Classpath-exception-2.0
********************************************************************************/
"""


import numpy as np

import qrisp.circuit.standard_operations as std_ops
from qrisp.core import recursive_qs_search

def append_operation(operation, qubits=[], clbits=[]):
    from qrisp import find_qs
    
    qs = find_qs(qubits)
    
    qs.append(operation, qubits, clbits)


def cx(control, target):
    """
    Applies a CX gate.

    Parameters
    ----------
    control : Qubit or list[Qubit] or QuantumVariable
        The Qubit to control on.
    target : Qubit or list[Qubit] or QuantumVariable
        The Qubit to perform the X gate on.
    """
    append_operation(std_ops.CXGate(), [control, target])

    # std_ops.CXGate().append([qubits_0, qubits_1])

    return control, target


def cy(control, target):
    """
    Applies a CY gate.

    Parameters
    ----------
    control : Qubit or list[Qubit] or QuantumVariable
        The Qubit to control on.
    target : Qubit or list[Qubit] or QuantumVariable
        The Qubit to perform the Y gate on.
    """

    append_operation(std_ops.CYGate(), [control, target])
    return control, target


def cz(control, target):
    """
    Applies a CZ gate.

    Parameters
    ----------
    control : Qubit or list[Qubit] or QuantumVariable
        The Qubit to control on.
    target : Qubit or list[Qubit] or QuantumVariable
        The Qubit to perform the Z gate on.
    """

    append_operation(std_ops.CZGate(), [control, target])
    return control, target


def h(qubits):
    """
    Applies an H gate.

    Parameters
    ----------
    qubits : Qubit or list[Qubit] or QuantumVariable
        The Qubit to perform the H gate on.
    """
    append_operation(std_ops.HGate(), [qubits])

    return qubits


def x(qubits):
    """
    Applies an X gate.

    Parameters
    ----------
    qubits : Qubit or list[Qubit] or QuantumVariable
        The Qubit to perform the X gate on.
    """

    append_operation(std_ops.XGate(), [qubits])

    return qubits


def y(qubits):
    """
    Applies a Y gate.

    Parameters
    ----------
    qubits : Qubit or list[Qubit] or QuantumVariable
        The Qubit to perform the Y gate on.
    """

    append_operation(std_ops.YGate(), [qubits])

    return qubits


def z(qubits):
    """
    Applies a Z gate.

    Parameters
    ----------
    qubits : Qubit or list[Qubit] or QuantumVariable
        The Qubit to perform the Z gate on.
    """
    append_operation(std_ops.ZGate(), [qubits])

    return qubits


def mcx(controls, target, method="auto", ctrl_state=-1, num_ancilla=1):
    r"""
    Applies a multi-controlled X gate.

    The following methods are available:

    
    .. list-table::
        :widths: 20 80
        :header-rows: 1

        *   - Method
            - Description
        *   - ``gray`` 
            - Performs a gray code traversal which requires no ancillae but is rather inefficient for large numbers of control qubits.
        *   - ``gray_pt``/``gray_pt_inv`` 
            - More efficient but introduce extra phases that need to be uncomputed by performing the inverse of this gate on the same inputs. For more information on phase tolerance, check `this paper <https://iopscience.iop.org/article/10.1088/2058-9565/acaf9d/meta>`__.
        *   - ``balauca`` 
            - Method based on this `paper <https://www.iccs-meeting.org/archive/iccs2022/papers/133530169.pdf>`__ with logarithmic depth but requires many ancilla qubits.
        *   - ``maslov``
            - Documented `here <https://arxiv.org/abs/1508.03273>`_, requires less ancilla qubits but is only available for 4 or less control qubits.
        *   - ``yong`` 
            - Can be found int this `article <https://link.springer.com/article/10.1007/s10773-017-3389-4>`__.This method requires only a single ancilla and has moderate scaling in depth and gate count.
        *   - ``amy``
            - A Toffoli-circuit (ie. only two control qubits are possible), which (temporarily) requires one ancilla qubit. However, instead of the no-ancilla T-depth 4, this circuit achieves a T-depth of 2. Find the implementation details in `this paper <https://arxiv.org/pdf/1206.0758.pdf>`__.
        *   - ``jones``
            - Similar to ``amy`` but uses two ancilla qubits, and has a T-depth of 1. Read about it `here <https://arxiv.org/abs/1212.5069>`__.
        *   - ``gidney``
            - A very unique way for synthesizing a logical AND. The Gidney Logical AND performs a circuit with T-depth 1 to compute the truth value and performs another circuit involving a measurement and a classically controlled CZ gate for uncomputation. The uncomputation circuit has T-depth 0, such that the combined T-depth is 1. Requires no ancillae. More details `here <https://arxiv.org/abs/1709.06648>`__. Works only for two control qubits.
        *   - ``hybrid``
            - A flexible method which combines the other available methods, such that the amount of used ancillae is customizable. After several ``balauca``-layers, the recursion is canceled by either a ``yong``, ``maslov`` or ``gray`` mcx, depending on what fits the most.
        *   - ``auto`` 
            - Recompiles the mcx gate at compile time using the hybrid algorithm together with the information about how many clean/dirty ancillae qubits are available. For more information check :meth:`qrisp.QuantumSession.compile`.
  
    .. note::
        Due to Qrisp's automatic qubit management, clean ancilla qubits are not as much
        of a sparse resource as one might think. Even though the ``balauca`` method
        requires a considerable amount of ancillae, many other functions also do,
        implying there is alot of recycling potential. The net effect is that in more
        complex programs, the amount of qubits of the circuit returned by the
        :meth:`compile method <qrisp.QuantumSession.compile>` increases only slightly.


    Parameters
    ----------
    controls : list[Qubits] or QuantumVariable
        The Qubits to control on.
    target : Qubit
        The Qubit to perform the X gate on.
    method : str, optional
        The synthesis method. Available are ``auto``, ``gray``, ``gray_pt``,
        ``gray_pt_inv``, ``maslov``, ``balauca`` and ``yong``. The default is ``auto``.
    ctrl_state : int or str, optional
        The state on which to activate the X gate. The default is "1111..".
    num_ancilla : int, optional
        Specifies the amount of ancilla qubits to use. This parameter is used only if
        the method is set to ``hybrid``. The default is 1.


    Examples
    --------

    We apply a 3-contolled X gate

    >>> from qrisp import QuantumVariable, mcx
    >>> control = QuantumVariable(3)
    >>> target = QuantumVariable(1)
    >>> mcx(control, target, method = "gray")
    >>> print(control.qs)
    
    ::
    
        QuantumCircuit:
        --------------
        control.0: ──■──
                     │
        control.1: ──■──
                     │
        control.2: ──■──
                   ┌─┴─┐
         target.0: ┤ X ├
                   └───┘
        Live QuantumVariables:
        ---------------------
        QuantumVariable control
        QuantumVariable target

    We compare different performance indicators. ::

        from qrisp import QuantumVariable, mcx

        def benchmark_mcx(n, methods):
            for method in methods:

                controls = QuantumVariable(n)
                target = QuantumVariable(1)

                mcx(controls, target, method = method)

                compiled_qc = controls.qs.compile()

                print(f"==================\nMethod: {method}\n------------------")
                print(f"Depth: \t\t\t{compiled_qc.depth()}")
                print(f"CNOT count: \t{compiled_qc.cnot_count()}")
                print(f"Qubit count: \t{compiled_qc.num_qubits()}")


    >>> benchmark_mcx(4, methods = ["gray", "gray_pt", "maslov", "balauca", "yong"])
    ==================
    Method: gray
    ------------------
    Depth:          50
    CNOT count:     30
    Qubit count:    5
    ==================
    Method: gray_pt
    ------------------
    Depth:          34
    CNOT count:     16
    Qubit count:    5
    ==================
    Method: maslov
    ------------------
    Depth:          43
    CNOT count:     18
    Qubit count:    6
    ==================
    Method: balauca
    ------------------
    Depth:          22
    CNOT count:     18
    Qubit count:    7
    ==================
    Method: yong
    ------------------
    Depth:          77
    CNOT count:     30
    Qubit count:    6
    >>> benchmark_mcx(10, methods = ["gray", "gray_pt", "balauca", "yong"])
    ==================
    Method: gray
    ------------------
    Depth:          3106
    CNOT count:     2046
    Qubit count:    11
    ==================
    Method: gray_pt
    ------------------
    Depth:          2050
    CNOT count:     1024
    Qubit count:    11
    ==================
    Method: balauca
    ------------------
    Depth:          53
    CNOT count:     54
    Qubit count:    18
    ==================
    Method: yong
    ------------------
    Depth:          621
    CNOT count:     264
    Qubit count:    12
    
    **Mid circuit measurement based methods**
    
    The ``gidney`` and ``jones`` method are unique in the way that they require
    mid circuit measurements. The measurements are inserted retroactively by the 
    :meth:`.compile <qrisp.QuantumSession.compile>` method, because immediate compilation
    would prevent evaluation of the statevector (since a measurement is involved).
    
    Instead a tentative (measurement free) representative is inserted and replaced
    at compile time.
    
    To get a better understanding consider the following script:
        
    >>> from qrisp import QuantumVariable, mcx
    >>> control = QuantumVariable(2)
    >>> target = QuantumVariable(1)
    >>> mcx(control, target, method = "jones")
    >>> print(control.qs)
    QuantumCircuit:
    ---------------
                     ┌───────────────────────────┐
          control.0: ┤0                          ├
                     │                           │
          control.1: ┤1                          ├
                     │                           │
           target.0: ┤2 uncompiled_jones_toffoli ├
                     │                           │
    jones_ancilla.0: ┤3                          ├
                     │                           │
    jones_ancilla.1: ┤4                          ├
                     └───────────────────────────┘
    Live QuantumVariables:
    ----------------------
    QuantumVariable control
    QuantumVariable target    
    
    We see that there is no classical bit and therefore also no measurement.
    The statevector can still be accessed:
    
    >>> print(control.qs.statevector())
    |00>*|0>
    
    To introduce the measurement we simply call the :meth:`.compile <qrisp.QuantumSession.compile>` method
    with the keyword ``compile_mcm = True``:
        
    >>> qc = control.qs.compile(compile_mcm = True)
    >>> print(qc)
                 ┌─────────────────────────┐
      control.0: ┤0                        ├
                 │                         │
      control.1: ┤1                        ├
                 │                         │
       target.0: ┤2                        ├
                 │  compiled_jones_toffoli │
    workspace_0: ┤3                        ├
                 │                         │
    workspace_1: ┤4                        ├
                 │                         │
           cb_0: ╡0                        ╞
                 └─────────────────────────┘
                 
    Because there is a measurement now, the statevector can no longer be accessed.

    >>> qc.statevector_array()    
    Exception: Unitary of operation measure not defined.
    
    However the T-depth went down by 50%:
        
    >>> print(qc.t_depth())
    1
    >>> print(control.qs.compile(compile_mcm = False).t_depth())
    2
    
    A similar construction holds for the `Gidney's temporary logical AND <https://arxiv.org/abs/1709.06648>`_. 
    However there are additional details: This technique always comes in pairs. A computation
    and an uncomputation. The computation circuit has a T-depth of 1 and the uncomputation
    circuit has a T-depth of 0. The uncomputation circuit however contains a measurement.
    
    As you can imagine, this measurement is also inserted at compile time.
    
    Even though both circuits are not the inverses of each other, Qrisp will use
    the respective partner if called to invert:
        
    >>> control = QuantumVariable(2)
    >>> target = QuantumVariable(1)
    >>> mcx(control, target, method = "gidney")
    >>> print(control.qs)
    QuantumCircuit:
    ---------------
               ┌────────────────────────┐
    control.0: ┤0                       ├
               │                        │
    control.1: ┤1 uncompiled_gidney_mcx ├
               │                        │
     target.0: ┤2                       ├
               └────────────────────────┘
    Live QuantumVariables:
    ----------------------
    QuantumVariable control
    QuantumVariable target
    
    This even works in conjunction with the :ref:`uncomputation module <Uncomputation>`:
        
    >>> target.uncompute()
    >>> print(target.qs)
    QuantumCircuit:
    ---------------
               ┌────────────────────────┐┌────────────────────────────┐
    control.0: ┤0                       ├┤0                           ├
               │                        ││                            │
    control.1: ┤1 uncompiled_gidney_mcx ├┤1 uncompiled_gidney_mcx_inv ├
               │                        ││                            │
     target.0: ┤2                       ├┤2                           ├
               └────────────────────────┘└────────────────────────────┘
    Live QuantumVariables:
    ----------------------
    QuantumVariable control

    To introduce the measurement, we call the compile method.
    
    >>> print(target.qs.compile(compile_mcm = True))
                 ┌──────────────────────┐┌──────────────────────────┐
      control.0: ┤0                     ├┤0                         ├
                 │                      ││                          │
      control.1: ┤1 compiled_gidney_mcx ├┤1                         ├
                 │                      ││  compiled_gidney_mcx_inv │
    workspace_0: ┤2                     ├┤2                         ├
                 └──────────────────────┘│                          │
           cb_0: ════════════════════════╡0                         ╞
                                         └──────────────────────────┘
    
    Apart from uncomputation, the inverted Gidney mcx can also be accessed via,
    the :ref:`InversionEnvironment`:
        
    ::
        
        from qrisp import invert
        
        control = QuantumVariable(2)
        target = QuantumVariable(1)
        
        with invert():
            mcx(control, target, method = "gidney")
            
    
    >>> print(control.qs)
    QuantumCircuit:
    ---------------
               ┌────────────────────────────┐
    control.0: ┤0                           ├
               │                            │
    control.1: ┤1 uncompiled_gidney_mcx_inv ├
               │                            │
     target.0: ┤2                           ├
               └────────────────────────────┘
    Live QuantumVariables:
    ----------------------
    QuantumVariable control
    QuantumVariable target
    
    
    """

    from qrisp.misc import bin_rep
    from qrisp.alg_primitives.mcx_algs import GidneyLogicalAND, amy_toffoli, jones_toffoli
    from qrisp.core import QuantumVariable
    from qrisp.qtypes import QuantumBool

    new_controls = []

    for qbl in controls:
        if isinstance(qbl, QuantumBool):
            new_controls.append(qbl[0])
        else:
            new_controls.append(qbl)
    
    if isinstance(target, (list, QuantumVariable)):
        
        if len(target) > 1:
            raise Exception("Target of mcx contained more than one qubit")
        target = target[0]
        
        
    qubits_0 = new_controls
    qubits_1 = [target]

    n = len(qubits_0)

    if n == 0:
        return controls, target

    if not isinstance(ctrl_state, str):
        if ctrl_state == -1:
            ctrl_state += 2**n
        ctrl_state = bin_rep(ctrl_state, n)[::-1]

    if len(ctrl_state) != n:
        raise Exception(
            f"Given control state {ctrl_state} does not match control qubit amount {n}"
        )

    from qrisp.alg_primitives.mcx_algs import (
        balauca_dirty,
        balauca_mcx,
        hybrid_mcx,
        maslov_mcx,
        yong_mcx,
    )

    if method in ["gray", "gray_pt", "gray_pt_inv"] or len(qubits_0) == 1:
        if len(qubits_0) == 1:
            method = "gray"
        append_operation(
            std_ops.MCXGate(len(qubits_0), ctrl_state, method=method),
            qubits_0 + qubits_1,
        )
    elif method == "gidney":
        if len(qubits_0) != 2:
            raise Exception(f"Tried to call Gidney logical AND with {len(qubits_0)} controls instead of two")
        
        append_operation(
            GidneyLogicalAND(ctrl_state = ctrl_state),
            qubits_0 + qubits_1,
        )
    
    elif method == "gidney_inv":
        if len(qubits_0) != 2:
            raise Exception(f"Tried to call Gidney logical AND with {len(qubits_0)} controls instead of two")
        
        append_operation(
            GidneyLogicalAND(ctrl_state = ctrl_state, inv = True),
            qubits_0 + qubits_1,
        )

    elif method == "maslov":
        from qrisp import QuantumBool

        if n >= 3:
            ancilla = [QuantumBool(name="maslov_anc_")]
        else:
            ancilla = []
        append_operation(maslov_mcx(n, ctrl_state), qubits_0 + ancilla + qubits_1)

        [qv.delete() for qv in ancilla]

    elif method == "balauca":
        balauca_mcx(qubits_0, qubits_1, ctrl_state=ctrl_state)

    elif method == "balauca_dirty":
        balauca_dirty(qubits_0, qubits_1, k=num_ancilla, ctrl_state=ctrl_state)

    elif method == "yong":
        yong_mcx(qubits_0, qubits_1, ctrl_state=ctrl_state)

    elif method == "hybrid":
        hybrid_mcx(qubits_0, qubits_1, ctrl_state=ctrl_state, num_ancilla=num_ancilla)
    
    elif method == "amy":
        if len(qubits_0) != 2:
            raise Exception(f"Tried to call Amy MCX with {len(qubits_0)} controls instead of two")
        amy_toffoli(qubits_0, qubits_1, ctrl_state = ctrl_state)
    
    elif method == "jones":
        if len(qubits_0) != 2:
            raise Exception(f"Tried to call Jones MCX with {len(qubits_0)} controls instead of two")
        jones_toffoli(qubits_0, qubits_1, ctrl_state = ctrl_state)
        
    elif method == "auto":
        # if n <= 3:
        #     return mcx(qubits_0, qubits_1, method = "gray", ctrl_state = ctrl_state)
        # if 3 < n < 5:
        #     return mcx(qubits_0, qubits_1, method = "maslov", ctrl_state = ctrl_state)
        # else:
        #     return mcx(qubits_0, qubits_1, method = "balauca", ctrl_state = ctrl_state) # noqa:501

        gate = std_ops.MCXGate(len(qubits_0), ctrl_state, method="auto")
        append_operation(gate, qubits_0 + qubits_1)

    return controls, target


def mcz(qubits, method="auto", ctrl_state=-1, num_ancilla=1):
    """
    Applies a multi-controlled Z gate.

    For more information on the available methods, check
    :meth:`the mcx documentation page <qrisp.mcx>`.

    Parameters
    ----------
    qubits : QuantumVariable or list[Qubits]
        The Qubits to control on.
    method : str, optional
        The synthesis method. Available are ``auto``, ``gray``, ``gray_pt``,
        ``gray_pt_inv``, ``maslov``, ``balauca``, ``yong`` and ``hybrid``. The default
        is ``auto``.
    ctrl_state : int or str, optional
        The state on which to activate the Z gate. The default is "1111...".
    num_ancilla : int, optional
        Specifies the amount of ancilla qubits to use. This parameter is used only if
        the method is set to ``hybrid``. The default is 1.

    """

    from qrisp.misc import gate_wrap

    @gate_wrap(permeability="full", is_qfree=True, name="anc supported mcz")
    def mcz_inner(qubits, method="auto", ctrl_state=-1):
        if len(ctrl_state) != n:
            raise Exception(
                f"Given control state {ctrl_state} does not match"
                f"control qubit amount {n}"
            )

        from qrisp import h, x

        if ctrl_state[-1] == "0":
            x(qubits[-1])

        h(qubits[-1])
        mcx(qubits[:-1], qubits[-1], method=method, ctrl_state=ctrl_state[:-1])
        h(qubits[-1])

        if ctrl_state[-1] == "0":
            x(qubits[-1])

        return qubits

    n = len(qubits)

    from qrisp import bin_rep

    if not isinstance(ctrl_state, str):
        if ctrl_state == -1:
            ctrl_state += 2**n
        ctrl_state = bin_rep(ctrl_state, n)

    if method in ["gray", "auto"]:
        if ctrl_state[-1] == "0":
            x(qubits[-1])

        if len(qubits) > 1:
            append_operation(
                std_ops.ZGate().control(
                    len(qubits) - 1, method=method, ctrl_state=ctrl_state[:-1]
                ),
                qubits,
            )
        else:
            z(qubits[0])

        if ctrl_state[-1] == "0":
            x(qubits[-1])

        return qubits

    return mcz_inner(qubits, method, ctrl_state)


def mcp(phi, qubits, method="auto", ctrl_state=-1):
    """
    Applies a multi-controlled phase gate.

    The available methods are:

    * ``gray`` , which performs a traversal of the gray code.

    * ``balauca`` , which is a modified version of the algorithm presented `here
      <https://www.iccs-meeting.org/archive/iccs2022/papers/133530169.pdf>`_.

    * ``auto`` , which picks ``gray`` for any qubit count less than 4 and ``balauca``
      otherwise.

    Parameters
    ----------
    phi : float or sympy.Symbol
        The phase to apply.
    qubits : list[Qubit] or QuantumVariable
        The qubits to apply the multi-controlled phase gate on.
    method : str, optional
        The method to deploy. The default is "auto".
    ctrl_state : str or int, optional
        The control state on which to apply the phase. The default is "111...".

    """

    from qrisp.alg_primitives.mcx_algs import balauca_mcx
    from qrisp.misc import bin_rep, gate_wrap

    @gate_wrap(permeability="full", is_qfree=True, name="anc supported mcp")
    def balauca_mcp(phi, qubits, ctrl_state):
        from qrisp.circuit.quantum_circuit import convert_to_qb_list

        qubits = convert_to_qb_list(qubits)
        if ctrl_state[-1] == "0":
            x(qubits[-1])

        balauca_mcx(qubits[:-1], [qubits[-1]], ctrl_state=ctrl_state[:-1], phase=phi)

        if ctrl_state[-1] == "0":
            x(qubits[-1])

    n = len(qubits)

    if not isinstance(ctrl_state, str):
        if ctrl_state == -1:
            ctrl_state += 2**n
        ctrl_state = bin_rep(ctrl_state, n)[::-1]

    n = len(qubits)

    if method == "gray" or method == "gray_pt":
        if ctrl_state[-1] == "0":
            x(qubits[-1])

        append_operation(
            std_ops.PGate(phi).control(n - 1, ctrl_state=ctrl_state[:-1], method = method), qubits
        )

        if ctrl_state[-1] == "0":
            x(qubits[-1])
        return qubits

    elif method == "balauca":
        balauca_mcp(phi, qubits, ctrl_state=ctrl_state)
        return qubits

    elif method == "auto":
        if n < 4:
            return mcp(phi, qubits, method="gray", ctrl_state=ctrl_state)
        else:
            return mcp(phi, qubits, method="balauca", ctrl_state=ctrl_state)

    else:
        raise Exception(f"Don't know method {method}")


def p(phi, qubits):
    """
    Applies a phase gate.

    Parameters
    ----------
    phi : float or sympy.Symbol
        The phase to apply.
    qubits : Qubit or list[Qubit] or QuantumVariable
        The Qubit on which to apply the phase gate.

    """

    append_operation(std_ops.PGate(phi), [qubits])

    # std_ops.PGate(phi).append([qubits])

    return qubits


def cp(phi, qubits_0, qubits_1):
    """
    Applies a controlled phase gate.

    Parameters
    ----------
    phi : float or sympy.Symbol
        The phase to apply.
    qubits_0 : Qubit or list[Qubit] or QuantumVariable
        The first Qubit.
    qubits_1 : Qubit or list[Qubit] or QuantumVariable
        The second Qubit.

    """

    append_operation(std_ops.CPGate(phi), [qubits_0, qubits_1])

    # std_ops.CPGate(phi).append([qubits_0, qubits_1])

    return qubits_0, qubits_1


def rx(phi, qubits):
    """
    Applies an RX gate.

    Parameters
    ----------
    phi : float or sympy.Symbol
        The angle parameter.
    qubits : Qubit or list[Qubit] or QuantumVariable
        The Qubit to perform the RX gate on.

    """

    append_operation(std_ops.RXGate(phi), [qubits])

    return qubits


def ry(phi, qubits):
    """
    Applies an RY gate.

    Parameters
    ----------
    phi : float or sympy.Symbol
        The angle parameter.
    qubits : Qubit or list[Qubit] or QuantumVariable
        The Qubit to perform the RY gate on.

    """

    append_operation(std_ops.RYGate(phi), [qubits])

    return qubits


def rz(phi, qubits):
    """
    Applies an RY gate.

    Parameters
    ----------
    phi : float or sympy.Symbol
        The angle parameter.
    qubits : Qubit or list[Qubit] or QuantumVariable
        The Qubit to perform the RY gate on.

    """

    append_operation(std_ops.RZGate(phi), [qubits])

    return qubits


def crz(phi, qubits_0, qubits_1):
    """
    Applies controled RZ gate

    Parameters
    ----------
    phi : float or sympy.Symbol
        The angle parameter.
    qubits_0 : Qubit or list[Qubit] or QuantumVariable
        The first Qubit.
    qubits_1 : Qubit or list[Qubit] or QuantumVariable
        The second Qubit.

    """

    append_operation(std_ops.RZGate(phi).control(1), [qubits_0, qubits_1])
    return qubits_0, qubits_1


def s(qubits):
    """
    Applies an S gate.

    Parameters
    ----------
    qubits : Qubit or list[Qubit] or QuantumVariable
        The Qubit to perform the S gate on.
    """

    append_operation(std_ops.SGate(), [qubits])
    return qubits


def t(qubits):
    """
    Applies a T gate.

    Parameters
    ----------
    qubits : Qubit or list[Qubit] or QuantumVariable
        The Qubit to perform the T gate on.
    """
    append_operation(std_ops.TGate(), [qubits])
    return qubits


def s_dg(qubits):
    """
    Applies a daggered S gate.

    Parameters
    ----------
    qubits : Qubit or list[Qubit] or QuantumVariable
        The Qubit to perform the daggered S gate on.
    """

    append_operation(std_ops.SGate().inverse(), [qubits])
    return qubits


def t_dg(qubits):
    """
    Applies a daggered T gate.

    Parameters
    ----------
    qubits : Qubit or list[Qubit] or QuantumVariable
        The Qubit to perform the daggered T gate on.
    """
    append_operation(std_ops.TGate().inverse(), [qubits])
    return qubits


def sx(qubits):
    """
    Applies an SX gate.

    Parameters
    ----------
    qubits : Qubit or list[Qubit] or QuantumVariable
        The Qubit to perform the SX gate on.
    """

    append_operation(std_ops.SXGate().inverse(), [qubits])

    return qubits


def sx_dg(qubits):
    """
    Applies a daggered SX gate.

    Parameters
    ----------
    qubits : Qubit or list[Qubit] or QuantumVariable
        The Qubit to perform the daggered SX gate on.
    """
    append_operation(std_ops.SXDGGate().inverse(), [qubits])
    return qubits


def gphase(phi, qubits):
    """
    Applies a global phase. This gate turns into a phase gate when controlled.

    Parameters
    ----------
    phi : float or sympy.Symbol
        The global phase to apply.
    qubits : Qubit or list[Qubit] or QuantumVariable
        The Qubit to perform the global phase gate on.
    """

    append_operation(std_ops.GPhaseGate(phi), qubits)
    return qubits



def xxyy(phi, beta, qubits_0, qubits_1):
    """
    Applies an XXYY interaction gate.

    Parameters
    ----------
    phi : float or sympy.Symbol
        The global phase to apply.
    beta : float or sympy.Symbol
        The other angle parameter.
    qubits_0 : Qubit or list[Qubit] or QuantumVariable
        The first Qubit to perform the XXYY gate on.
    qubits_1 : Qubit or list[Qubit] or QuantumVariable
        The second Qubit to perform the XXYY gate on.
    """

    append_operation(std_ops.XXYYGate(phi, beta), [qubits_0, qubits_1])
    return qubits_0, qubits_1


def rzz(phi, qubits_0, qubits_1):
    """
    Applies an RZZ gate.

    Parameters
    ----------
    phi : float or sympy.Symbol
        The phase to apply.
    beta : float or sympy.Symbol
        The other angle parameter.
    qubits_0 : Qubit or list[Qubit] or QuantumVariable
        The first argument to perform the RZZ gate one.
    qubits_1 : Qubit or list[Qubit] or QuantumVariable
        The second argument to perform the RZZ gate one.
    """

    append_operation(std_ops.RZZGate(phi), [qubits_0, qubits_1])
    return qubits_0, qubits_1

def rxx(phi, qubits_0, qubits_1):
    """
    Applies an RXX gate.

    Parameters
    ----------
    phi : float or sympy.Symbol
        The phase to apply.
    beta : float or sympy.Symbol
        The other angle parameter.
    qubits_0 : Qubit or list[Qubit] or QuantumVariable
        The first argument to perform the RXX gate one.
    qubits_1 : Qubit or list[Qubit] or QuantumVariable
        The second argument to perform the RXX gate one.
    """

    append_operation(std_ops.RXXGate(phi), [qubits_0, qubits_1])
    return qubits_0, qubits_1

def u3(theta, phi, lam, qubits):
    """
    Applies an U3 gate.

    Parameters
    ----------
    theta : float or sympy.Symbol
        The first angle parameter.
    phi : float or sympy.Symbol
        The second angle parameter.
    lambda : float or sympy.Symbol
        The third angle parameter.
    qubits : Qubit or list[Qubit] or QuantumVariable
        The Qubit to perform the U3 gate on.
    """

    append_operation(std_ops.RZGate(phi), [qubits])

    return qubits


def measure(qubits, clbits=None):
    """
    Performs a measurement of the specified Qubit.

    Parameters
    ----------
    qubit : Qubit or list[Qubit] or QuantumVariable
        The Qubit to measure.
    clbit : Clbit, optional
        The Clbit to store the result in. By default, a new Clbit will be created.

    """
    from qrisp import find_qs
    from qrisp.jisp import TracingQuantumSession
    qs = find_qs(qubits)
    
    if not isinstance(qs, TracingQuantumSession):
        if clbits is None:
            clbits = []
            if hasattr(qubits, "__len__"):
                for qb in qubits:
                    try:
                        clbits.append(qs.add_clbit())
                    except AttributeError:
                        clbits.append(qs.add_clbit())
    
            else:
                clbits = qs.add_clbit()
        append_operation(std_ops.Measurement(), [qubits], [clbits])
        
        return clbits
    else:
        from qrisp.jisp import Measurement_p, AbstractQubit
<<<<<<< HEAD
        from qrisp import Qubit, QuantumVariable, QuantumFloat
        
        if isinstance(qubits, QuantumVariable):
            abs_qc, res = Measurement_p.bind(qs.abs_qc, qubits.reg)
            res = qubits.jdecoder(res)
=======
        from qrisp import Qubit, QuantumVariable
        
        if isinstance(qubits, QuantumVariable):
            abs_qc, res = Measurement_p.bind(qs.abs_qc, qubits.reg)
            res = qubits.decoder(res)
>>>>>>> 57d38181
        elif isinstance(qubits.aval, AbstractQubit):
            abs_qc, res = Measurement_p.bind(qs.abs_qc, qubits)
        
        qs.abs_qc = abs_qc
        
        return res


def barrier(qubits):
    """
    A visual marker for structuring the QuantumCircuit.

    Parameters
    ----------
    qubits : Qubit or list[Qubit] or QuantumVariable
        The Qubit to apply the barrier to.

    Examples
    --------

    >>> from qrisp import QuantumVariable, x, y, barrier
    >>> qv = QuantumVariable(5)
    >>> x(qv)
    >>> barrier(qv)
    >>> y(qv)
    >>> print(qv.qs)
    
    ::
    
        QuantumCircuit:
        --------------
              ┌───┐ ░ ┌───┐
        qv.0: ┤ X ├─░─┤ Y ├
              ├───┤ ░ ├───┤
        qv.1: ┤ X ├─░─┤ Y ├
              ├───┤ ░ ├───┤
        qv.2: ┤ X ├─░─┤ Y ├
              ├───┤ ░ ├───┤
        qv.3: ┤ X ├─░─┤ Y ├
              ├───┤ ░ ├───┤
        qv.4: ┤ X ├─░─┤ Y ├
              └───┘ ░ └───┘
        Live QuantumVariables:
        ---------------------
        QuantumVariable qv

    """
    from qrisp import Qubit
    if isinstance(qubits, Qubit):
        qubits = [qubits]
    
    append_operation(std_ops.Barrier(len(qubits)), qubits)

    return qubits


def swap(qubits_0, qubits_1):
    """
    Applies a SWAP gate.

    Parameters
    ----------
    qubits_0 : Qubit or list[Qubit] or QuantumVariable
        The first Qubit.
    qubits_1 : Qubit or list[Qubit] or QuantumVariable
        The second Qubit.

    """
    append_operation(std_ops.SwapGate(), [qubits_0, qubits_1])

    return qubits_0, qubits_1


def id(qubits):
    """
    Applies an ID gate.

    Parameters
    ----------
    qubits : Qubit or list[Qubit] or QuantumVariable
        The qubits to perform the ID gate on.

    """
    append_operation(std_ops.IDGate(), [qubits])

    return qubits


def QFT_inner(qv, exec_swap=True, qiskit_endian=True, inplace_mult=1, use_gms=False, inpl_adder = None):
    from qrisp.misc import is_inv

    qv = list(qv)
    n = len(qv)

    if qiskit_endian:
        qv = qv[::-1]

    if not use_gms:
        from qrisp.environments.quantum_environments import QuantumEnvironment

        env = QuantumEnvironment

    else:
        from qrisp.environments.GMS_environment import GMSEnvironment

        env = GMSEnvironment

    if not is_inv(inplace_mult, n):
        raise Exception(
            "Tried to perform non-invertible inplace multiplication"
            "during Fourier-Transform"
        )


    if inpl_adder is None:
        accumulated_phases = np.zeros(n)
        for i in range(n):
            if accumulated_phases[i] and not use_gms:
                p(accumulated_phases[i], qv[i])
                accumulated_phases[i] = 0
            
            h(qv[i])
    
            if i == n - 1:
                break
    
            with env():
                for k in range(n - i - 1):
                    # cp(inplace_mult * 2 * np.pi / 2 ** (k + 2), qv[k + i + 1], qv[i])
                    
                    if use_gms:
                        cp(inplace_mult * 2 * np.pi / 2 ** (k + 2), qv[i], qv[k + i + 1])
                    else:
                        phase = inplace_mult * 2 * np.pi / 2 ** (k + 2)
                        
                        # cx(qv[k + i + 1], qv[i])
                        # p(-phase/2, qv[i])
                        # cx(qv[k + i + 1], qv[i])
                        
                        
                        cx(qv[i], qv[k + i + 1])
                        p(-phase/2, qv[k + i + 1])
                        cx(qv[i], qv[k + i + 1])
                        
                        
                        accumulated_phases[i] += phase/2
                        accumulated_phases[k + i + 1] += phase/2
        
        
                    
        for i in range(n):
            if accumulated_phases[i] and not use_gms:
                p(accumulated_phases[i], qv[i])
                accumulated_phases[i] = 0
                
    else:
        
        from qrisp import QuantumFloat, conjugate
        reservoir = QuantumFloat(n+1)
        
        def prepare_reservoir(reservoir):
            n = len(reservoir)
            h(reservoir)
            for i in range(n):
                p(np.pi*2**(i-n+1), reservoir[i])
        
        
        with conjugate(prepare_reservoir)(reservoir):

            for i in range(n):
                
                h(qv[i])
        
                if i == n - 1:
                    break
        
                phase_qubits = []
                for k in range(n - i - 1):
                    cx(qv[i], qv[k + i + 1])
                    phase_qubits.append(qv[k + i + 1])
                
                inpl_adder(phase_qubits[::-1], reservoir[-len(phase_qubits)-2:])
                    
                for k in range(n - i - 1):
                    cx(qv[i], qv[k + i + 1])
                
                x(reservoir)
                inpl_adder(phase_qubits[::-1], reservoir[-len(phase_qubits)-2:])
                x(reservoir)
            
            s(qv)
            inpl_adder(qv, reservoir[-n-1:])
        
        reservoir.delete()

    if exec_swap:
        for i in range(n // 2):
            swap(qv[i], qv[n - i - 1])

    return qv


def QFT(
    qv, inv=False, exec_swap=True, qiskit_endian=True, inplace_mult=1, use_gms=False, inpl_adder=None
):
    """
    Performs the quantum fourier transform on the input.

    Parameters
    ----------
    qv : QuantumVariable
        QuantumVariable to transform (in-place).
    inv : bool, optional
        If set to True, the inverse transform will be applied. The default is False.
    exec_swap : bool, optional
        If set to False, the swaps at the end of the transformation will be skipped.
        The default is True.
    qiskit_endian : bool, optional
        If set to False the order of bits will be reversed. The default is True.
    inplace_mult : int, optional
        Allows multiplying the QuantumVariable with an extra factor during the
        transformation. For more information check `the publication
        <https://ieeexplore.ieee.org/document/9815035>`_. The default is 1.
    use_gms : bool, optional
        If set to True, the QFT will be compiled using only GMS gates as entangling
        gates. The default is False.
    inpl_adder : callable, optional
        Uses an adder and a reservoir state to perform the QFT. Read more about 
        it :ref:`here <adder_based_qft>`. The default is None


    """
    from qrisp import gate_wrap, invert

    name = "QFT"
    if not exec_swap:
        name += " no swap"
    if inplace_mult != 1:
        name += " inpl mult " + str(inplace_mult)
    if inpl_adder is not None:
        name += "_adder_supported"

    if inv:
        with invert():
            gate_wrap(permeability=[], is_qfree=False, name=name)(QFT_inner)(
                qv,
                exec_swap=exec_swap,
                qiskit_endian=qiskit_endian,
                inplace_mult=inplace_mult,
                use_gms=use_gms,
                inpl_adder=inpl_adder
            )
    else:
        gate_wrap(permeability=[], is_qfree=False, name=name)(QFT_inner)(
            qv,
            exec_swap=exec_swap,
            qiskit_endian=qiskit_endian,
            inplace_mult=inplace_mult,
            use_gms=use_gms,
            inpl_adder=inpl_adder
        )

    return qv


def QPE(
    args, U, precision=None, target=None, iter_spec=False, ctrl_method=None, kwargs={}
):
    r"""
    Evaluates the `quantum phase estimation algorithm
    <https://en.wikipedia.org/wiki/Quantum_phase_estimation_algorithm>`_.

    The unitary to estimate is expected to be given as Python function, which is called
    on ``args``.

    Parameters
    ----------
    args : list
        A list of arguments (could be QuantumVariables) which represent the state,
        the quantum phase estimation is performed on.
    U : function
        A Python function, which will receive the list ``args`` as arguments in the
        course of this algorithm.
    precision : int, optional
        The precision of the estimation. The default is None.
    target : QuantumFloat, optional
        A target QuantumFloat to perform the estimation into. The default is None.
        If given neither a precision nor a target, an Exception will be raised.
    iter_spec : bool, optional
        If set to ``True``, ``U`` will be called with the additional keyword
        ``iter = i`` where ``i`` is the amount of iterations to perform (instead of
        simply calling ``U`` for ``i`` times). The default is False.
    ctrl_method : string, optional
        Allows to specify which method should be used to generate the
        controlled U circuit. For more information check
        :meth:`.control <qrisp.Operation.control>`. The default is None.
    kwargs : dict, optional
        A dictionary of keyword arguments to pass to ``U``. The default is {}.

    Raises
    ------
    Exception
        Tried to perform quantum phase estimation without precision specification.

    Returns
    -------
    res : QuantumFloat
        The QuantumFloat containing the estimated phase as a fraction of $2 \pi$.

    Examples
    --------

    We define a function that applies two phase gates onto its input and estimate the
    applied phase. ::

        from qrisp import p, QuantumVariable, QPE, multi_measurement

        def U(qv):
            x = 0.5
            y = 0.125

            p(x*2*np.pi, qv[0])
            p(y*2*np.pi, qv[1])

        qv = QuantumVariable(2)

        h(qv)

        res = QPE(qv, U, precision = 3)

    >>> multi_measurement([qv, res])
    {('00', 0.0): 0.25,
     ('10', 0.5): 0.25,
     ('01', 0.125): 0.25,
     ('11', 0.625): 0.25}
    >>> res.qs.depth()
    66

    During the phase estimation, ``U`` is called $2^{\text{precision}}$ times. We can
    reduce that number by abusing that we can bundle repeated calls into a single call
    with a modified phase. ::

        def U(qv, iter = None):
            x = 0.5
            y = 0.125

            p(x*2*np.pi*iter, qv[0])
            p(y*2*np.pi*iter, qv[1])

        qv = QuantumVariable(2)

        h(qv)

        res = QPE(qv, U, precision = 3, iter_spec = True)

    >>> multi_measurement([qv, res])
    {('00', 0.0): 0.25,
     ('10', 0.5): 0.25,
     ('01', 0.125): 0.25,
     ('11', 0.625): 0.25}
    >>> res.qs.depth()
    34

    """

    from qrisp import QuantumFloat, control

    if target is None:
        if precision is None:
            raise Exception(
                "Tried to perform quantum phase estimation without"
                "precision specification"
            )
        qpe_res = QuantumFloat(precision, -precision, signed=False)
    else:
        qpe_res = target

    h(qpe_res)

    for i in range(qpe_res.size):
        if iter_spec:
            with control(qpe_res[i], ctrl_method=ctrl_method):
                U(args, iter=2**i, **kwargs)
        else:
            with control(qpe_res[i], ctrl_method=ctrl_method):
                for j in range(2**i):
                    U(args, **kwargs)

    QFT(qpe_res, inv=True)

    return qpe_res


def quantum_counting(qv, oracle, precision):
    """
    This algorithm estimates the amount of solutions for a given Grover oracle.

    Parameters
    ----------
    qv : QuantumVariable
        The QuantumVariable on which to evaluate.
    oracle : function
        The oracle function.
    precision : int
        The precision to perform the quantum phase estimation with.

    Returns
    -------
    M : float
        An estimate of the amount of solutions.

    Examples
    --------

    We create an oracle, which performs a simple phase flip on the last qubit. ::

        from qrisp import quantum_counting, z, QuantumVariable

        def oracle(qv):
            z(qv[-1])


    We expect half of the state-space of the input to be a solution.

    For 3 qubits, the state space is $2^3 = 8$ dimensional.

    >>> quantum_counting(QuantumVariable(3), oracle, 3)
    3.999999999999999

    For 4 qubits, the state space is $2^4 = 16$ dimensional.

    >>> quantum_counting(QuantumVariable(4), oracle, 3)
    7.999999999999998


    """

    from qrisp import gate_wrap
    from qrisp.grover import diffuser

    @gate_wrap
    def grover_operator(qv):
        oracle(qv)
        diffuser(qv)

    h(qv)
    res = QPE(qv, grover_operator, precision=precision)

    mes_res = res.get_measurement()

    theta = min(list(mes_res.keys())[:1]) * 2 * np.pi

    N = 2**qv.size
    M = N * np.sin(theta / 2) ** 2

    return M


def HHL(qv, hamiltonian_evolution, ev_inversion, precision):
    """
    Evaluates the HHL algorithm.

    Parameters
    ----------
    qv : TYPE
        DESCRIPTION.
    hamiltonian_evolution : TYPE
        DESCRIPTION.
    ev_inversion : TYPE
        DESCRIPTION.
    precision : TYPE
        DESCRIPTION.

    Returns
    -------
    ancilla : TYPE
        DESCRIPTION.

    """
    from qrisp import QuantumBool, invert

    # Perform quantum phase estimation
    res = QPE(qv, hamiltonian_evolution, precision)

    ancilla = QuantumBool()

    ev_inversion(res, ancilla)

    # Perform quantum phase estimation inverse
    with invert():
        QPE(qv, hamiltonian_evolution, target=res)

    res.delete()

    return ancilla


def fredkin_qc(num_ctrl_qubits=1, ctrl_state=-1, method="gray"):
    from qrisp import QuantumCircuit, XGate
    mcx_gate = XGate().control().control(ctrl_state=ctrl_state, method=method)

    qc = QuantumCircuit(num_ctrl_qubits + 2)
    qc.cx(qc.qubits[-1], qc.qubits[-2])
    qc.append(mcx_gate, qc.qubits)
    qc.cx(qc.qubits[-1], qc.qubits[-2])

    return qc


def demux(input, ctrl_qv, output=None, ctrl_method=None, permit_mismatching_size=False, parallelize_qc = False):
    """
    This functions allows moving an input value into an iterable output, where the
    position is specified by a ``QuantumFloat``. Demux is short for demultiplexer and
    is a standard component in `classical electrical circuitry
    <https://en.wikipedia.org/wiki/Multiplexer>`_.

    Demux can either move qubit states into a QuantumVariable or ``QuantumVariables``
    into ``QuantumArrays``.

    This function can also be used to "in-place demux" the 0-th entry of an iterable to
    the position specified by ``ctrl_qv``. For more information on this, check the
    second example.

    Parameters
    ----------
    input : Qubit or QuantumVariable
        The input value that is supposed to be moved.
    ctrl_qv : QuantumFloat
        The QuantumFloat specifying to which output the input should be moved.
    output : QuantumVariable or QuantumArray, optional
        The output object, where the input should end up. By default, a new object
        (QuantumVariable or QuantumArray) is created. Note that when this parameter is
        given, it is guaranteed, that the 0-th entry will be moved to the desired
        position, the other entries can also be permuted away from their original
        position.
    ctrl_method : string, optional
        The ``ctrl_method`` string passed to the
        :ref:`control environment <ControlEnvironment>` to generate controlled swaps.
    permit_mismatching_size : bool, optional
        If set to False, an exception will be raised, if the state-space dimension of
        `ctrl_qv`` is differing from the amount of outputs. The default is False.
    parallelize_qc : bool, optional
        If set to True, this option reduces (de)allocates additional qubits to
        reduce the depth. The default is False.

    Raises
    ------
    Exception
        Tried to demux with mismatchingly sized control input.

    Returns
    -------
    output : QuantumVariable or QuantumArray
        The output object with the input signal placed at the index specified by
        ``ctrl_qv``.

    Examples
    --------

    We create a ``QuantumBool`` and demux it into a ``QuantumArray`` ::

        from qrisp import *

        qb = QuantumBool()
        qb.flip()

        index = QuantumFloat(2)

        h(index[1])

        res_array = demux(qb, index)

    >>> print(multi_measurement([index, res_array]))
    {(0, OutcomeArray([1., 0., 0., 0.])): 0.5, (2, OutcomeArray([0., 0., 1., 0.])): 0.5}

    Demux can also be used to move the 0-th entry of a ``QuantumArray`` in-place. ::

        qa = QuantumArray(shape = 4, qtype = qb)

        qa[0].flip()

        demux(qa[0], index, qa)

    >>> print(multi_measurement([index, qa]))
    {(0, OutcomeArray([1., 0., 0., 0.])): 0.5, (2, OutcomeArray([0., 0., 1., 0.])): 0.5}

    For low-level manipulations, demux can move information within ``QuantumVariables``.
    ::

        qf = QuantumVariable(4)

        qf[:] = "1000"

        demux(qf[0], index, qf)

    >>> print(multi_measurement([index, qf]))
    {(0, '1000'): 0.5, (2, '0010'): 0.5}
    """

    from qrisp import QuantumArray, QuantumVariable, Qubit, control, swap

    if output is None:
        if isinstance(input, QuantumVariable):
            output = QuantumArray(input, 2 ** len(ctrl_qv))
        elif isinstance(input, Qubit):
            output = QuantumVariable(2 ** len(ctrl_qv))
        else:
            raise Exception("Don't know how to handle input type " + str(type(input)))
    else:
        if isinstance(output, QuantumArray):
            for qv in output.flatten()[1:]:
                if qv.name == input.name:
                    raise Exception(
                        "Tried to in-place demux QuantumArray entry,"
                        "which is not a 0-th position"
                    )
        elif isinstance(output, QuantumVariable):
            for qb in output.reg[1:]:
                if qb.identifier == input.identifier:
                    raise Exception(
                        "Tried to in-place demux QuantumVariable entry,"
                        "which is not a 0-th position"
                    )

    n = int(np.ceil(np.log2(len(output))))
    N = 2**n

    if len(output) != 2 ** len(ctrl_qv) and not permit_mismatching_size:
        raise Exception("Tried to demux with mismatching sized control input")

    if hash(input) != hash(output[0]):
        swap(input, output[0])

    if not len(ctrl_qv):
        return output

    if len(output) > 2 ** (len(ctrl_qv) - 1):
        with control(ctrl_qv[-1], ctrl_method=ctrl_method):
            swap(output[0], output[N // 2])
    else:
        demux(
            output[0],
            ctrl_qv[:-1],
            output,
            ctrl_method=ctrl_method,
            permit_mismatching_size=permit_mismatching_size,
        )
        return output

    if n > 1:
        
        if parallelize_qc:
            demux_ancilla = QuantumVariable(len(ctrl_qv)-1)
            cx(ctrl_qv[:-1], demux_ancilla)
            ctrl_qubits = list(demux_ancilla)
        else:
            ctrl_qubits = ctrl_qv[:-1]
            
        
        demux(
            output[0],
            ctrl_qubits,
            #ctrl_qv[:-1],
            output[: N // 2],
            ctrl_method=ctrl_method,
            permit_mismatching_size=permit_mismatching_size,
            parallelize_qc=parallelize_qc
        )
        
        
        demux(
            output[N // 2],
            ctrl_qv[:-1],
            output[N // 2 :],
            ctrl_method=ctrl_method,
            permit_mismatching_size=permit_mismatching_size,
            parallelize_qc=parallelize_qc
        )
        if parallelize_qc:
            cx(ctrl_qv[:-1], demux_ancilla)
            demux_ancilla.delete()
        


    return output


def q_indexing(q_array, index):
    from qrisp import invert

    with invert():
        demux(q_array[0], index, q_array, ctrl_method="gray_pt")

    res = q_array[0].duplicate(init=True)

    demux(q_array[0], index, q_array, ctrl_method="gray_pt")

    return res


def q_swap_into(q_array, index, qv):
    from qrisp import invert, swap

    with invert():
        demux(q_array[0], index, q_array, ctrl_method="gray_pt")

    swap(q_array[0], qv)

    demux(q_array[0], index, q_array, ctrl_method="gray_pt")



def cyclic_shift(iterable, shift_amount = 1):
    r"""
    Performs a cyclic shift of the values of an iterable with logarithmic depth. 
    The shifting amount can be specified.

    
    Parameters
    ----------
    iterable : list[Qubit] or list[QuantumVariable] or QuantumArray
        The iterable to be shifted.
    shift_amount : integer or QuantumFloat, optional
        The iterable will be shifted by that amount. The default is 1.

    Examples
    --------
    
    We create a QuantumArray, initiate a sequence of increments and perform a cyclic shift.
    
    >>> from qrisp import QuantumFloat, QuantumArray, cyclic_shift
    >>> import numpy as np
    >>> qa = QuantumArray(QuantumFloat(3), 8)
    >>> qa[:] = np.arange(8)
    >>> cyclic_shift(qa, shift_amount = 2)
    >>> print(qa)
    {OutcomeArray([6, 7, 0, 1, 2, 3, 4, 5]): 1.0}
    
    We do something similar to demonstrate the shift by quantum values.
    For this we initiate a :ref:`QuantumFloat` in the superposition of 0, 1 and -3.
    
    >>> shift_amount = QuantumFloat(3, signed = True)
    >>> shift_amount[:] = {0 : 3**-0.5, 1: 3**-0.5, -3 : 3**-0.5}
    >>> qa = QuantumArray(QuantumFloat(3), 8)
    >>> qa[:] = np.arange(8)
    >>> cyclic_shift(qa, shift_amount)
    >>> print(qa)
    {OutcomeArray([0, 1, 2, 3, 4, 5, 6, 7]): 0.3333, OutcomeArray([7, 0, 1, 2, 3, 4, 5, 6]): 0.3333, OutcomeArray([3, 4, 5, 6, 7, 0, 1, 2]): 0.3333}
    """
    
    from qrisp import QuantumFloat, control, QuantumBool, cx
    
    if isinstance(shift_amount, QuantumFloat):
        
        if shift_amount.mshape[0] < 0:
            raise Exception("Tried to quantum shift by non-integer QuantumFloat")
        
        if shift_amount.signed:
            with control(shift_amount.sign()):
                cyclic_shift(iterable, -2**(shift_amount.mshape[1]))
            
        for i in range(*shift_amount.mshape):
            with control(shift_amount.significant(i)):
                cyclic_shift(iterable, 2**i)
    
        return
            
    N = len(iterable)
    n = int(np.floor(np.log2(N)))
    
    if N == 0 or not shift_amount%N:
        return
    if shift_amount < 0:
        return cyclic_shift(iterable[::-1], -shift_amount)

    if shift_amount != 1:
        
        perm = np.arange(N)
        perm = (perm - shift_amount)%(N)
        
        permute_iterable(iterable, perm)
        return
    
    singular_shift(iterable[:2**n])
    singular_shift([iterable[0]] + list(iterable[2**n:]), use_saeedi = True)
    

def singular_shift(iterable, use_saeedi = False):
    
    N = len(iterable)
    
    if N in [0,1]:
        return
    
    if use_saeedi:
        #Strategy from https://arxiv.org/abs/1304.7516
        #Seems to perform worse when shifting by a quantum float
        #But better when the shift length is not a power of 2
        for i in range(N//2):
            if (-i)%N == i+1 or i+1 >= N:
                continue
            swap(iterable[-i], iterable[i+1])
            
        for i in range(N//2):
            if (-i)%N == i+2 or i+2 >= N:
                continue
            swap(iterable[-i], iterable[i+2])
        
    else:        
        correction_indices = []
        for i in range(len(iterable)//2):
            swap_tuple = (2*i, 2*i+1)
            swap(iterable[swap_tuple[0]], iterable[swap_tuple[1]])
            correction_indices.append(swap_tuple[0])
            
        singular_shift([iterable[i] for i in correction_indices])


def to_cycles(perm):
    pi = {i: perm[i] for i in range(len(perm))}
    cycles = []

    while pi:
        elem0 = next(iter(pi)) # arbitrary starting element
        this_elem = pi[elem0]
        next_item = pi[this_elem]

        cycle = []
        while True:
            cycle.append(this_elem)
            del pi[this_elem]
            this_elem = next_item
            if next_item in pi:
                next_item = pi[next_item]
            else:
                break

        cycles.append(cycle)

    return cycles

def permute_iterable(iterable, perm):
    """
    Applies an arbitrary permutation to an iterable with logarithmic depth.

    Parameters
    ----------
    iterable : QuantumArray or List[QuantumVariable] or QuantumVariable or List[Qubit]
        The iterable to perform the permutation on.
    perm : List[integer]
        A list specifying the permutation.

    Examples
    --------
    
    We create a QuantumArray containing increments and apply a specified permutation.
    
    >>> from qrisp import QuantumFloat, QuantumArray, permute_iterable
    >>> import numpy as np
    >>> qa = QuantumArray(QuantumFloat(3), 8)
    >>> qa[:] = np.arange(8)
    >>> permute_iterable(qa, perm = [1,0,3,7,5,2,6,4])
    >>> print(qa)
    {OutcomeArray([1, 0, 3, 7, 5, 2, 6, 4]): 1.0}
    >>> print(qa.qs)
    
    ::
    
        QuantumCircuit:
        --------------
          qa.0: ────────────X──────────────────────
                            │                      
          qa.1: ──────X─────┼──────────────────────
                      │     │                      
          qa.2: ──────┼──X──┼──────────────────────
                ┌───┐ │  │  │                      
        qa_1.0: ┤ X ├─┼──┼──X──────────────────────
                └───┘ │  │                         
        qa_1.1: ──────X──┼─────────────────────────
                         │                         
        qa_1.2: ─────────X─────────────────────────
                                          
        qa_2.0: ───────────────────────────X───────
                ┌───┐                      │       
        qa_2.1: ┤ X ├──────────────────────┼──X────
                └───┘                      │  │    
        qa_2.2: ───────────────────────────┼──┼──X─
                ┌───┐                      │  │  │ 
        qa_3.0: ┤ X ├──────────X───────────┼──┼──┼─
                ├───┤          │           │  │  │ 
        qa_3.1: ┤ X ├──────────┼──X────────┼──┼──┼─
                └───┘          │  │        │  │  │ 
        qa_3.2: ───────────────┼──┼──X─────┼──┼──┼─
                               │  │  │     │  │  │ 
        qa_4.0: ──────X────────┼──┼──┼─────┼──┼──┼─
                      │        │  │  │     │  │  │ 
        qa_4.1: ──────┼──X─────┼──┼──┼─────┼──┼──┼─
                ┌───┐ │  │     │  │  │     │  │  │ 
        qa_4.2: ┤ X ├─┼──┼──X──┼──┼──┼─────┼──┼──┼─
                ├───┤ │  │  │  │  │  │     │  │  │ 
        qa_5.0: ┤ X ├─X──┼──┼──┼──┼──┼──X──X──┼──┼─
                └───┘    │  │  │  │  │  │     │  │ 
        qa_5.1: ─────────X──┼──┼──┼──┼──┼──X──X──┼─
                ┌───┐       │  │  │  │  │  │     │ 
        qa_5.2: ┤ X ├───────X──┼──┼──┼──┼──┼──X──X─
                └───┘          │  │  │  │  │  │    
        qa_6.0: ───────────────┼──┼──┼──┼──┼──┼────
                ┌───┐          │  │  │  │  │  │    
        qa_6.1: ┤ X ├──────────┼──┼──┼──┼──┼──┼────
                ├───┤          │  │  │  │  │  │    
        qa_6.2: ┤ X ├──────────┼──┼──┼──┼──┼──┼────
                ├───┤          │  │  │  │  │  │    
        qa_7.0: ┤ X ├──────────X──┼──┼──X──┼──┼────
                ├───┤             │  │     │  │    
        qa_7.1: ┤ X ├─────────────X──┼─────X──┼────
                ├───┤                │        │    
        qa_7.2: ┤ X ├────────────────X────────X────
                └───┘                              
        Live QuantumVariables:
        ---------------------
        QuantumFloat qa
        QuantumFloat qa_1
        QuantumFloat qa_2
        QuantumFloat qa_3
        QuantumFloat qa_4
        QuantumFloat qa_5
        QuantumFloat qa_6
        QuantumFloat qa_7
    
    """
    
    from sympy.combinatorics import Permutation
    
    inv_perm = list(Permutation(perm)**-1)
    
    cycles = to_cycles(inv_perm)
    
    for c in cycles:
        cyclic_shift([iterable[i] for i in c], 1)


def amplitude_amplification(args, state_function, oracle_function, kwargs_oracle={}, iter=1):
    r"""
    This method performs `quantum amplitude amplification <https://arxiv.org/abs/quant-ph/0005055>`_.

    The problem of quantum amplitude amplification is described as follows:

    * Given a unitary operator :math:`\mathcal{A}`, let :math:`\ket{\Psi}=\mathcal{A}\ket{0}`.
    * Write :math:`\ket{\Psi}=\ket{\Psi_1}+\ket{\Psi_0}` as a superposition of the orthogonal good and bad components of :math:`\ket{\Psi}`.
    * Enhance the probability :math:`a=\langle\Psi_1|\Psi_1\rangle` that a measurement of $\ket{\Psi}$ yields a good state.

    Let $\theta_a\in [0,\pi/2]$ such that $\sin^2(\theta_a)=a$. Then the amplitude amplification operator $\mathcal Q$ acts as

    .. math::

        \mathcal Q^j\ket{\Psi}=\frac{1}{\sqrt{a}}\sin((2j+1)\theta_a)\ket{\Psi_1}+\frac{1}{\sqrt{1-a}}\cos((2j+1)\theta_a)\ket{\Psi_0}.

    Therefore, after $m$ iterations the probability of measuring a good state is $\sin^2((2m+1)\theta_a)$. 
    
    Parameters
    ----------

    args : QuantumVariable or list[QuantumVariable]
        The (list of) QuantumVariables which represent the state,
        the amplitude amplification is performed on.
    state_function : function
        A Python function preparing the state $\ket{\Psi}$.
        This function will receive the variables in the list ``args`` as arguments in the
        course of this algorithm.
    oracle_function : function
        A Python function tagging the good state $\ket{\Psi_1}$.
        This function will receive the variables in the list ``args`` as arguments in the
        course of this algorithm.
    kwargs_oracle : dict, optional
        A dictionary containing keyword arguments for the oracle. The default is {}.
    iter : int, optional
        The amount of amplitude amplification iterations to perform. The default is 1.

    Examples
    --------

    We define a function that prepares the state :math:`\ket{\Psi}=\cos(\frac{\pi}{16})\ket{0}+\sin(\frac{\pi}{16})\ket{1}`
    and an oracle that tags the good state :math:`\ket{1}`. In this case, we have :math:`a=\sin^2(\frac{\pi}{16})\approx 0.19509`.
     
    ::

        from qrisp import z, ry, QuantumBool, amplitude_amplification
        import numpy as np

        def state_function(qb):
            ry(np.pi/8,qb)

        def oracle_function(qb):   
            z(qb)
        
        qb = QuantumBool()

        state_function(qb)

    >>> qb.qs.statevector(decimals=5)
    0.98079∣False⟩+0.19509∣True⟩

    We can enhance the probability of measuring the good state with amplitude amplification:

    >>> amplitude_amplification([qb], state_function, oracle_function)
    >>> qb.qs.statevector(decimals=5)
    0.83147*|False> + 0.55557*|True> 

    >>> amplitude_amplification([qb], state_function, oracle_function)
    >>> qb.qs.statevector(decimals=5)
    0.55557*|False> + 0.83147*|True> 

    >>> amplitude_amplification([qb], state_function, oracle_function)
    >>> qb.qs.statevector(decimals=5)
    0.19509*|False> + 0.98079*|True>

    """

    from qrisp import merge, IterationEnvironment
    from qrisp.grover import diffuser

    merge(args)
    qs = recursive_qs_search(args)[0]
    with IterationEnvironment(qs, iter):
        oracle_function(*args, **kwargs_oracle)
        diffuser(args, state_function=state_function)


def QAE(args, state_function, oracle_function, kwargs_oracle={}, precision=None, target=None):
    r"""
    This method implements the canonical quantum amplitude estimation (QAE) algorithm by `Brassard et al. <https://arxiv.org/abs/quant-ph/0005055>`_.

    The problem of quantum amplitude estimation is described as follows:

    * Given a unitary operator :math:`\mathcal{A}`, let :math:`\ket{\Psi}=\mathcal{A}\ket{0}`.
    * Write :math:`\ket{\Psi}=\ket{\Psi_1}+\ket{\Psi_0}` as a superposition of the orthogonal good and bad components of :math:`\ket{\Psi}`.
    * Find an estimate for :math:`a=\langle\Psi_1|\Psi_1\rangle`, the probability that a measurement of $\ket{\Psi}$ yields a good state.

    Parameters
    ----------
    args : QuantumVariable or list[QuantumVariable]
        The (list of) QuantumVariables which represent the state,
        the quantum amplitude estimation is performed on.
    state_function : function
        A Python function preparing the state :math:`\ket{\Psi}`.
        This function will receive the variables in the list ``args`` as arguments in the
        course of this algorithm.
    oracle_function : function
        A Python function tagging the good state :math:`\ket{\Psi_1}`.
        This function will receive the variables in the list ``args`` as arguments in the
        course of this algorithm.
    kwargs_oracle : dict, optional
        A dictionary containing keyword arguments for the oracle. The default is {}.
    precision : int, optional
        The precision of the estimation. The default is None.
    target : QuantumFloat, optional
        A target QuantumFloat to perform the estimation into. The default is None.
        If given neither a precision nor a target, an Exception will be raised.

    Returns
    -------
    
    res : QuantumFloat
        A QuantumFloat encoding the angle :math:`\theta` as a fraction of :math:`\pi`,
        such that :math:`\tilde{a}=\sin^2(\theta)` is an estimate for :math:`a`. 

        More precisely, we have :math:`\theta=\pi\frac{y}{M}` for :math:`y\in\{0,\dotsc,M-1\}` and :math:`M=2^{\text{precision}}`.
        After measurement, the estimate :math:`\tilde{a}=\sin^2(\theta)` satisfies

        .. math::

            |a-\tilde{a}|\leq\frac{2\pi}{M}+\frac{\pi^2}{M^2}

        with probability of at least :math:`8/\pi^2`.

    Examples
    --------

    We define a function that prepares the state :math:`\ket{\Psi}=\cos(\frac{\pi}{8})\ket{0}+\sin(\frac{\pi}{8})\ket{1}`
    and an oracle that tags the good state :math:`\ket{1}`. In this case, we have :math:`a=\sin^2(\frac{\pi}{8})`.
     
    ::

        from qrisp import z, ry, QuantumBool, QAE
        import numpy as np

        def state_function(qb):
            ry(np.pi/4,qb)

        def oracle_function(qb):   
            z(qb)

        qb = QuantumBool()

        res = QAE([qb], state_function, oracle_function, precision=3)

    >>> res.get_measurement()
    {0.125: 0.5, 0.875: 0.5}

    That is, after measurement we find $\theta=\frac{\pi}{8}$ or $\theta=\frac{7\pi}{8}$ with probability $\frac12$, respectively.
    Therefore, we obtain the estimate $\tilde{a}=\sin^2(\frac{\pi}{8})$ or $\tilde{a}=\sin^2(\frac{7\pi}{8})$.
    In this case, both results coincide with the exact value $a$.

    
    **Numerical integration**

    
    Here, we demonstarate how to use QAE for numerical integration. 

    Consider a continuous function $f\colon[0,1]\rightarrow[0,1]$. We wish to evaluate

    .. math::

        A=\int_0^1f(x)\mathrm dx.

    For this, we set up the corresponding ``state_function`` acting on the ``input_list``:

    ::

        from qrisp import QuantumFloat, QuantumBool, control, z, h, ry, QAE
        import numpy as np

        n = 6 
        inp = QuantumFloat(n,-n)
        tar = QuantumBool()
        input_list = [inp, tar]

    Here, $N=2^n$ is the number of sampling points the function $f$ is evaluated on. The ``state_function`` acts as

    .. math::

        \ket{0}\ket{0}\rightarrow\frac{1}{\sqrt{N}}\sum\limits_{x=0}^{N-1}\ket{x}\left(\sqrt{1-f(x/N)}\ket{0}+\sqrt{f(x/N)}\ket{1}\right).
    
    Then the probability of measuring $1$ in the target state ``tar`` is

    .. math::

            p(1)=\frac{1}{N}\sum\limits_{x=0}^{N-1}f(x/N),

    which acts as an approximation for the value of the integral $A$.

    The ``oracle_function``, therefore, tags the $\ket{1}$ state of the target state:

    ::

        def oracle_function(inp, tar):
            z(tar)

    For example, if $f(x)=\sin^2(x)$ the ``state_function`` can be implemented as follows:

    ::

        def state_function(inp, tar):
            h(inp)
    
            N = 2**inp.size
            for k in range(inp.size):
                with control(inp[k]):
                    ry(2**(k+1)/N,tar)

    Finally, we apply QAE and obtain an estimate $a$ for the value of the integral $A=0.27268$.

    ::

        prec = 6
        res = QAE(input_list, state_function, oracle_function, precision=prec)
        meas_res = res.get_measurement()

        theta = np.pi*max(meas_res, key=meas_res.get)
        a = np.sin(theta)**2

    >>> a
    0.26430

    """

    state_function(*args)
    res = QPE(args, amplitude_amplification, precision, target, iter_spec=True,
                kwargs={'state_function':state_function, 'oracle_function':oracle_function, 'kwargs_oracle':kwargs_oracle})
  
    return res



import numpy as np


def dicke_state(qv, k):
    """
    Dicke State initialization of a QuantumVariable, based on the deterministic alogrithm in https://arxiv.org/abs/1904.07358. 
    This algorithm creates an equal superposition of Dicke states for a given Hamming weight. The initial input variable has to be within this subspace.

    Parameters
    ----------
    qv : QuantumVariable
        Initial quantum variable to be prepared. Has to be in target subspace.
    k : Int
        The Hamming weight (i.e. number of "ones") for the desired dicke state
        

    Examples
    --------
    We initiate a QuantumVariable in the "0011" state and from this create the Dicke state with Hamming weight 2.

    ::
        
        from qrisp import QuantumVariable, x
        from qrisp.misc.dicke_state import dicke_state
        
        qv = QuantumVariable(4)
        x(qv[2])
        x(qv[3])

        dicke_state(qv, 2)

    """

    n = len(qv)
    for index2 in reversed(range(k+1, n+1)):
        split_cycle_shift(qv, index2, k)

    for index in reversed(range(2,k+1)):
        split_cycle_shift(qv, index, index-1)
    
    

def split_cycle_shift(qv, highIndex, lowIndex):

    """
    Helper function for Dicke State initialization of a QuantumVariable, based on the deterministic alogrithm in https://arxiv.org/abs/1904.07358. 
    
    Parameters
    ----------
    qv : QuantumVariable
        Initial quantum variable to be prepared. Has to be in target subspace.
    highIndex : Int
        Index for indication of preparation steps, as seen in original algorithm.
    lowIndex : Int
        Index for indication of preparation steps, as seen in original algorithm.
    """

    from qrisp import control

    index_range = [highIndex - i for i in range(lowIndex)]
    for index in index_range:
        param = 2 * np.arccos(np.sqrt((highIndex - index + 1 ) /(highIndex)) )

        if index == highIndex:
            cx(qv[highIndex - 2], qv[highIndex-1]) 
            with control( qv[highIndex-1] ):
                ry(param, qv[highIndex - 2])
            cx(qv[highIndex - 2], qv[highIndex -1])

        else: 
            cx(qv[index -2], qv[highIndex-1]) 
            with control([qv[highIndex -1],qv[index -1]]):
                ry(param, qv[index - 2])
            cx(qv[index -2], qv[highIndex-1]) <|MERGE_RESOLUTION|>--- conflicted
+++ resolved
@@ -1064,19 +1064,11 @@
         return clbits
     else:
         from qrisp.jisp import Measurement_p, AbstractQubit
-<<<<<<< HEAD
-        from qrisp import Qubit, QuantumVariable, QuantumFloat
+        from qrisp import QuantumVariable
         
         if isinstance(qubits, QuantumVariable):
             abs_qc, res = Measurement_p.bind(qs.abs_qc, qubits.reg)
             res = qubits.jdecoder(res)
-=======
-        from qrisp import Qubit, QuantumVariable
-        
-        if isinstance(qubits, QuantumVariable):
-            abs_qc, res = Measurement_p.bind(qs.abs_qc, qubits.reg)
-            res = qubits.decoder(res)
->>>>>>> 57d38181
         elif isinstance(qubits.aval, AbstractQubit):
             abs_qc, res = Measurement_p.bind(qs.abs_qc, qubits)
         
