--- conflicted
+++ resolved
@@ -320,7 +320,6 @@
         QuantumVariable.live_qvs.append(weakref.ref(self))
         self.creation_time = int(self.creation_counter[0])
         self.creation_counter += 1
-<<<<<<< HEAD
         
         try:
             # Register as a PyTree with JAX
@@ -331,10 +330,6 @@
         # Specify the traced attributes (None for base type QuantumVariable)
         self.traced_attributes = []
         
-    
-=======
-
->>>>>>> 9002f0e1
     def __or__(self, other):
         from qrisp import mcx, x, cx
 
@@ -522,13 +517,7 @@
                 duplicate.user_given_name = True
 
             duplicate.name = name
-<<<<<<< HEAD
             new_qs.register_qv(duplicate, self.size)
-            
-            
-=======
-            new_qs.register_qv(duplicate)
->>>>>>> 9002f0e1
 
         else:
             duplicate.user_given_name = False
@@ -690,21 +679,12 @@
         """
 
         from qrisp.misc import check_if_fresh, int_encoder
-<<<<<<< HEAD
         from qrisp.jasp import TracingQuantumSession
         
         if not isinstance(self.qs, TracingQuantumSession):
             if not permit_dirtyness:
                 if not check_if_fresh(self.reg, self.qs):
                     raise Exception("Tried to initialize qubits which are not fresh anymore.")
-=======
-
-        if not permit_dirtyness:
-            if not check_if_fresh(self.reg, self.qs):
-                raise Exception(
-                    "Tried to initialize qubits which are not fresh anymore."
-                )
->>>>>>> 9002f0e1
 
         int_encoder(self, self.encoder(value))
 
