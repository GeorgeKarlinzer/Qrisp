"""
\********************************************************************************
* Copyright (c) 2023 the Qrisp authors
*
* This program and the accompanying materials are made available under the
* terms of the Eclipse Public License 2.0 which is available at
* http://www.eclipse.org/legal/epl-2.0.
*
* This Source Code may also be made available under the following Secondary
* Licenses when the conditions for such availability set forth in the Eclipse
* Public License, v. 2.0 are satisfied: GNU General Public License, version 2
* with the GNU Classpath Exception which is
* available at https://www.gnu.org/software/classpath/license.html.
*
* SPDX-License-Identifier: EPL-2.0 OR GPL-2.0 WITH Classpath-exception-2.0
********************************************************************************/
"""


from qrisp import QuantumVariable
from qrisp.qaoa import QAOAProblem, RZ_mixer, approximation_ratio, create_max_indep_set_cl_cost_function, create_max_indep_set_mixer, max_indep_set_init_function
import networkx as nx
import itertools


def QAOAmaxSetPacking():

<<<<<<< HEAD
    # run the qaoa
    QAOAinstanceSecond = QAOAProblem(cost_operator=costOp ,mixer= mixerOp, cl_cost_function=cost_fun)
    QAOAinstanceSecond.set_init_function(init_function=init_state)
    InitTest = QAOAinstanceSecond.run(qarg=qarg, depth=5, mes_kwargs = {"shots" : 100000})
=======
    sets = [{0,7,1},{6,5},{2,3},{5,4},{8,7,0},{1}]
>>>>>>> 4d9efbd7

    def non_empty_intersection(sets):
        return [(i, j) for (i, s1), (j, s2) in itertools.combinations(enumerate(sets), 2) if s1.intersection(s2)]

    # create constraint graph
    G = nx.Graph()
    G.add_nodes_from(range(len(sets)))
    G.add_edges_from(non_empty_intersection(sets))
    qarg = QuantumVariable(G.number_of_nodes())

    qaoa_max_indep_set = QAOAProblem(cost_operator=RZ_mixer,
                                    mixer=create_max_indep_set_mixer(G),
                                    cl_cost_function=create_max_indep_set_cl_cost_function(G),
                                    init_function=max_indep_set_init_function)
    results = qaoa_max_indep_set.run(qarg=qarg, depth=5)

    cl_cost = create_max_indep_set_cl_cost_function(G)

    # find optimal solution by brute force    
    temp_binStrings = list(itertools.product([1,0], repeat=len(sets)))
    binStrings = ["".join(map(str, item)) for item in temp_binStrings]
    
    min = 0
    min_index = 0
    for index in range(len(binStrings)):
        val = cl_cost({binStrings[index] : 1})
        if val < min:
            min = val
            min_index = index

    optimal_sol = binStrings[min_index]
    
<<<<<<< HEAD
    #print(approximation_ratio(metric_dict))
    """ if not approximation_ratio(metric_dict)>= 0.3:
        failure_list.append(approximation_ratio(metric_dict))
        counter +=1 """
    #assert approximation_ratio(metric_dict)>= 0.3



    import numpy as np

    randInt = np.random.randint(4,9)
    randInt2 = np.random.randint(0,1)
    secondSol = tuple(range(randInt))

    if randInt2 == 0:
        secondSets = [secondSol,secondSol[0:randInt-3],secondSol[randInt-3:randInt-1],secondSol[randInt-1:]] 
    else:
        #print(list(range(randInt)))
        #examplesets = [tuple(index) for index in list(range(randInt))]
        secondSets = [secondSol[0:randInt-3],secondSol[randInt-3:randInt-1],secondSol[randInt-1:]] 



    # assign the operators
    cost_fun = maxSetPackclCostfct(sets=secondSets,universe=secondSol)
    mixerOp = RZ_mixer
    costOp = maxSetPackCostOp(sets=secondSets, universe=secondSol)

    #initialize the qarg
    qarg2 = QuantumVariable(len(secondSets))

    # run the qaoa
    QAOAinstanceSecond = QAOAProblem(cost_operator=costOp ,mixer= mixerOp, cl_cost_function=cost_fun)
    QAOAinstanceSecond.set_init_function(init_function=init_state)
    InitTest2 = QAOAinstanceSecond.run(qarg=qarg2, depth=5, mes_kwargs = {"shots" : 100000})

    maxOne =  sorted(InitTest2, key=InitTest2.get, reverse=True)[:1]
    if randInt2 == 0:
        
        #print(maxOne)
        assert maxOne == ["0111"]

    else:
        #print(maxOne)
        assert maxOne == ["1"* 3 ]
    #print(counter)
    #print(failure_list)
=======
    # approximation ratio test
    assert approximation_ratio(results, optimal_sol, cl_cost)>=0.5
>>>>>>> 4d9efbd7
<|MERGE_RESOLUTION|>--- conflicted
+++ resolved
@@ -25,14 +25,7 @@
 
 def QAOAmaxSetPacking():
 
-<<<<<<< HEAD
-    # run the qaoa
-    QAOAinstanceSecond = QAOAProblem(cost_operator=costOp ,mixer= mixerOp, cl_cost_function=cost_fun)
-    QAOAinstanceSecond.set_init_function(init_function=init_state)
-    InitTest = QAOAinstanceSecond.run(qarg=qarg, depth=5, mes_kwargs = {"shots" : 100000})
-=======
     sets = [{0,7,1},{6,5},{2,3},{5,4},{8,7,0},{1}]
->>>>>>> 4d9efbd7
 
     def non_empty_intersection(sets):
         return [(i, j) for (i, s1), (j, s2) in itertools.combinations(enumerate(sets), 2) if s1.intersection(s2)]
@@ -65,55 +58,5 @@
 
     optimal_sol = binStrings[min_index]
     
-<<<<<<< HEAD
-    #print(approximation_ratio(metric_dict))
-    """ if not approximation_ratio(metric_dict)>= 0.3:
-        failure_list.append(approximation_ratio(metric_dict))
-        counter +=1 """
-    #assert approximation_ratio(metric_dict)>= 0.3
-
-
-
-    import numpy as np
-
-    randInt = np.random.randint(4,9)
-    randInt2 = np.random.randint(0,1)
-    secondSol = tuple(range(randInt))
-
-    if randInt2 == 0:
-        secondSets = [secondSol,secondSol[0:randInt-3],secondSol[randInt-3:randInt-1],secondSol[randInt-1:]] 
-    else:
-        #print(list(range(randInt)))
-        #examplesets = [tuple(index) for index in list(range(randInt))]
-        secondSets = [secondSol[0:randInt-3],secondSol[randInt-3:randInt-1],secondSol[randInt-1:]] 
-
-
-
-    # assign the operators
-    cost_fun = maxSetPackclCostfct(sets=secondSets,universe=secondSol)
-    mixerOp = RZ_mixer
-    costOp = maxSetPackCostOp(sets=secondSets, universe=secondSol)
-
-    #initialize the qarg
-    qarg2 = QuantumVariable(len(secondSets))
-
-    # run the qaoa
-    QAOAinstanceSecond = QAOAProblem(cost_operator=costOp ,mixer= mixerOp, cl_cost_function=cost_fun)
-    QAOAinstanceSecond.set_init_function(init_function=init_state)
-    InitTest2 = QAOAinstanceSecond.run(qarg=qarg2, depth=5, mes_kwargs = {"shots" : 100000})
-
-    maxOne =  sorted(InitTest2, key=InitTest2.get, reverse=True)[:1]
-    if randInt2 == 0:
-        
-        #print(maxOne)
-        assert maxOne == ["0111"]
-
-    else:
-        #print(maxOne)
-        assert maxOne == ["1"* 3 ]
-    #print(counter)
-    #print(failure_list)
-=======
     # approximation ratio test
-    assert approximation_ratio(results, optimal_sol, cl_cost)>=0.5
->>>>>>> 4d9efbd7
+    assert approximation_ratio(results, optimal_sol, cl_cost)>=0.5