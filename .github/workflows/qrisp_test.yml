name: Qrisp unit tests via Pytest

on: [push]

jobs:
  build:

    runs-on: ubuntu-latest
    timeout-minutes: 60
    strategy:
      matrix:
        python-version: ["3.9.16"]

    steps:
      - uses: actions/checkout@v3
      - name: Set up Python ${{ matrix.python-version }}
        uses: actions/setup-python@v4
        with:
          python-version: ${{ matrix.python-version }}
      - name: Install dependencies
        run: |
          python -m pip install --upgrade pip
          pip install pytest
          pip install -e ./
          pip install pennylane
          pip install qiskit-aer
<<<<<<< HEAD
          pip install jax==0.4.23
          pip install jaxlib==0.4.23
=======
          pip install pyscf
>>>>>>> 9b2a147d
          pip install qiskit-iqm
      - name: Test with pytest
        run: |
          pytest<|MERGE_RESOLUTION|>--- conflicted
+++ resolved
@@ -24,12 +24,9 @@
           pip install -e ./
           pip install pennylane
           pip install qiskit-aer
-<<<<<<< HEAD
-          pip install jax==0.4.23
-          pip install jaxlib==0.4.23
-=======
+          pip install jax==0.4.28
+          pip install jaxlib==0.4.28
           pip install pyscf
->>>>>>> 9b2a147d
           pip install qiskit-iqm
       - name: Test with pytest
         run: |
